--- conflicted
+++ resolved
@@ -10,13 +10,8 @@
 import java.time.LocalDate;
 import java.time.format.DateTimeFormatter;
 import java.util.*;
-<<<<<<< HEAD
-import java.util.logging.Level; // Import Level
-import java.util.logging.Logger; // Import Logger
-=======
 import java.util.logging.Level;
 import java.util.logging.Logger;
->>>>>>> 63a296eb
 import java.util.stream.Collectors;
 import java.util.UUID; // <<<< IMPORT ADDED HERE
 
@@ -30,14 +25,9 @@
 /**
  * Controller for managing attendance records and generating absence reports.
  * Handles business logic between views and data access layer.
-<<<<<<< HEAD
- * Modified to align with AbsenceRecord model without ImageView and use Attendance table data.
- * Added Logger for error/warning reporting.
-=======
  * batchUpsertAttendance now uses findByStudentAndSession to differentiate
  * inserts vs updates, and generates UUIDs for new Attendance records
  * as their attendance_id is VARCHAR(50).
->>>>>>> 63a296eb
  */
 public class AttendanceController {
 
@@ -160,58 +150,6 @@
     }
 
     /**
-<<<<<<< HEAD
-     * Generate absence records from attendance data.
-     * Filters for absent students and retrieves related student and class information.
-     *
-     * @param attendances List of attendance records
-     * @return List of absence records (without image)
-     * @throws SQLException if database operation fails (delegated to DAOs)
-     */
-    public List<AbsenceRecord> generateAbsenceRecords(List<Attendance> attendances) throws SQLException {
-        List<AbsenceRecord> absenceRecords = new ArrayList<>();
-
-        for (Attendance attendance : attendances) {
-            // Only generate AbsenceRecord for students who were not present
-            if (attendance.isPresent()) {
-                continue;
-            }
-
-            Optional<Student> studentOpt = studentDAO.findById(attendance.getStudentId());
-            Optional<ClassSession> sessionOpt = classSessionDAO.findById(attendance.getSessionId());
-
-            if (studentOpt.isPresent() && sessionOpt.isPresent()) {
-                Student student = studentOpt.get();
-                ClassSession session = sessionOpt.get();
-
-                String absenceStatusString = attendance.hasPermission() ? "Excused" : "Absent";
-
-                String formattedDate = session.getDate() != null ? session.getDate().format(DATE_FORMATTER) : "N/A";
-
-                AbsenceRecord absenceRecord = new AbsenceRecord(
-                        attendance.getId(),
-                        student.getName(),
-                        session.getClassName(),
-                        formattedDate,
-                        absenceStatusString,
-                        attendance.getNote(),
-                        attendance.isCalled(),
-                        attendance.hasPermission()
-                );
-
-                absenceRecords.add(absenceRecord);
-            } else {
-                // Log a warning if student or session data is missing for an attendance record
-                LOGGER.log(Level.WARNING, "Missing student or session data for attendance record ID: " + attendance.getId());
-            }
-        }
-
-        return absenceRecords;
-    }
-
-    /**
-=======
->>>>>>> 63a296eb
      * Get all absent students for a session
      *
      * @param sessionId Session ID
@@ -316,8 +254,6 @@
      * @throws SQLException if database operation fails (delegated to DAO).
      */
     public int batchSaveAttendance(List<Attendance> attendances) throws SQLException {
-<<<<<<< HEAD
-=======
         if (attendances == null || attendances.isEmpty()) {
             return 0;
         }
@@ -331,7 +267,6 @@
                 // For now, this log will highlight if it happens.
             }
         }
->>>>>>> 63a296eb
         return attendanceDAO.batchSave(attendances);
     }
 
@@ -344,12 +279,9 @@
      * @throws SQLException if database operation fails (delegated to DAO).
      */
     public int batchUpdateAttendance(List<Attendance> attendances) throws SQLException {
-<<<<<<< HEAD
-=======
         if (attendances == null || attendances.isEmpty()) {
             return 0;
         }
->>>>>>> 63a296eb
         return attendanceDAO.batchUpdate(attendances);
     }
 
@@ -475,11 +407,7 @@
      */
     public List<ClassSession> searchSessions(List<ClassSession> sessions, String keyword) {
         if (sessions == null || keyword == null || keyword.trim().isEmpty()) {
-<<<<<<< HEAD
-            return sessions;
-=======
             return sessions; // Return original list if no keyword or sessions
->>>>>>> 63a296eb
         }
 
         String searchTerm = keyword.toLowerCase().trim();
@@ -522,15 +450,6 @@
      * @throws SQLException if a database error occurs.
      */
     public void updateAttendanceNote(String id, String newValue) throws SQLException {
-<<<<<<< HEAD
-        if (newValue != null) {
-            newValue = newValue.trim();
-        }
-        Optional<Attendance> attendanceOpt = attendanceDAO.findById(id);
-        if (attendanceOpt.isPresent()) {
-            Attendance attendance = attendanceOpt.get();
-            attendance.setNote(newValue);
-=======
         Optional<Attendance> attendanceOpt = attendanceDAO.findById(id);
         if (attendanceOpt.isPresent()) {
             Attendance attendance = attendanceOpt.get();
@@ -539,7 +458,6 @@
             } else {
                 attendance.setNote(null);
             }
->>>>>>> 63a296eb
             attendanceDAO.update(attendance);
         }
     }
