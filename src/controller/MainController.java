package src.controller;
import src.model.ClassSession;
import view.*;
import view.components.*;
import src.model.attendance.*;

import java.sql.SQLException;
import java.util.ArrayList;
import java.util.List;
import src.model.person.Person;
import src.model.person.Admin;
import src.model.person.Student;
import src.model.person.Teacher;
import src.model.person.Parent;
import javafx.scene.control.Alert;
import view.components.ClassList.ClassListScreenView;
import view.components.StudentList.StudentListScreenView;

/**
 Controller chính của ứng dụng, quản lý logic nghiệp vụ
 */
public class MainController {
    private UI ui;
    private LoginUI loginUI;
    private RegisterUI registerUI;
    private NavigationController navigationController;
    private ClassSession currentSessionDetail; // Added to store current session detail
    private Person currentUser;
    // Field to store attendance records for the current session
    private List<Attendance> currentSessionAttendances;
    private AttendanceController attendanceController;
    /**
     Constructor với UI và NavigationController
     @param ui Interface người dùng
     @param navigationController Controller điều hướng
     */
    public MainController(UI ui, NavigationController navigationController) throws SQLException {
        this.ui = ui;
        this.navigationController = navigationController;
        initialize();
    }
    public MainController(LoginUI ui, NavigationController navigationController) {
        this.loginUI = ui;
        this.navigationController = navigationController;
//initialize();
    }
    public MainController(RegisterUI ui, NavigationController navigationController) {
        this.registerUI = ui;
        this.navigationController = navigationController;
//initialize();
    }
    /**
     Khởi tạo controller và đăng ký các màn hình
     */
    private void initialize() throws SQLException {
        registerViews();

        // Thiết lập main controller cho tất cả các view đã đăng ký
        setMainControllerForAllViews();
    }
    /**
     Đăng ký các view với NavigationController
     */
    private void registerViews() throws SQLException {
// Đăng ký các views với NavigationController
        navigationController.registerView("dashboard", new DashboardView());
// TODO: Đăng ký thêm các views khác
// Ví dụ:
// navigationController.registerView("student/list", new StudentListView());
        navigationController.registerView("schedule", new ScheduleView());
        navigationController.registerView("classDetails", new ClassDetailsView());
        navigationController.registerView("attendance", new AttendanceScreenView());
        navigationController.registerView("absence-call-view", new AbsenceCallView());
        navigationController.registerView("absence-call-table", new AbsenceCallScreenView());
        navigationController.registerView("exams", new ExamsView());
        navigationController.registerView("details-view", new DetailsView());
        navigationController.registerView("ClassListView", new ClassListScreenView());
        navigationController.registerView("StudentListView", new StudentListScreenView());
        navigationController.registerView("learning-reports", new ReportView());
        navigationController.registerView("teaching-statistics", new TeachingStatisticsView());
        navigationController.registerView("monthly-teaching", new MonthlyTeachingStatisticsView());
        navigationController.registerView("quarterly-teaching", new QuarterlyTeachingStatisticsView());
        navigationController.registerView("yearly-teaching", new YearlyTeachingStatisticsView());
        navigationController.registerView("classrooms", new RoomView());
        navigationController.registerView("holidays", new HolidaysView());
        navigationController.registerView("students", new StudentListScreenView());
<<<<<<< HEAD
=======
        navigationController.registerView("classroom-attendance-view", new ClassroomAttendanceView());
>>>>>>> 63a296eb
    }
    /**
     Thiết lập MainController cho tất cả các view đã đăng ký
     */
    private void setMainControllerForAllViews() {
        for (String route : navigationController.getRegisteredRoutes()) {
            ScreenView view = navigationController.getViewByRoute(route);
            if (view != null) {
// Cung cấp reference đến MainController cho view có thể sử dụng
                view.setMainController(this);
                System.out.println("MainController set for view: " + view.getTitle());
            }
        }
    }
    /**
     Thiết lập MainController cho một view cụ thể
     @param view View cần thiết lập MainController
     */
    public void setMainControllerForView(BaseScreenView view) {
        if (view != null) {
            view.setMainController(this);
        }
    }
    /**
     Thực hiện hành động refresh màn hình hiện tại
     */
    public void refreshCurrentView() {
        navigationController.refreshCurrentScreen();
    }
    /**
     Chuyển đến màn hình được chỉ định
     @param route Định danh của màn hình
     */
    public void navigateTo(String route) {
        navigationController.navigateTo(route);
    }
    /**
     Xử lý khi ứng dụng khởi động
     */
    public void onAppStart() {
// Khởi tạo các tài nguyên, kết nối database, etc.
        System.out.println("Ứng dụng khởi động...");
// Điều hướng đến màn hình mặc định
        navigateTo("dashboard");
    }
    /**
     Xử lý khi ứng dụng kết thúc
     */
    public void onAppExit() {
// Dọn dẹp tài nguyên, đóng kết nối, etc.
        System.out.println("Ứng dụng kết thúc...");
    }
    /**
     Xử lý đăng nhập
     @param username Tên đăng nhập
     @param password Mật khẩu
     @return true nếu đăng nhập thành công
     */
    public boolean login(String username, String password) {
// TODO: Implement login logic
        return true;
    }
    /**
     Xử lý đăng xuất
     */
    public void logout() {
// Xóa thông tin người dùng hiện tại
        this.currentUser = null;
// TODO: Implement logout logic
        navigateTo("login");
    }
    /**
     Lưu trữ thông tin chi tiết của một buổi học
     @param session Buổi học cần lưu trữ
     */
    public void setSessionDetail(ClassSession session) {
        this.currentSessionDetail = session;
    }
    /**
     Lấy thông tin chi tiết của buổi học đang được chọn
     @return Thông tin buổi học
     */
    public ClassSession getSessionDetail() {
        return currentSessionDetail;
    }
    /**
     Lấy thông tin chi tiết của buổi học theo ID
     @param id ID của buổi học
     @return Thông tin buổi học hoặc null nếu không tìm thấy
     */
    public ClassSession getClassSessionById(String id) {
// TODO: Implement - Truy vấn dữ liệu từ database dựa vào ID
// Giả lập: Nếu ID trùng với currentSessionDetail thì trả về
        if (currentSessionDetail != null && id == currentSessionDetail.getId()) {
            return currentSessionDetail;
        }
        return null;
    }
    /**
     Xóa một buổi học khỏi hệ thống
     @param id ID của buổi học cần xóa
     @return true nếu xóa thành công
     */
    public boolean deleteClassSession(String id) {
    // TODO: Implement - Xóa session từ database
    // Giả lập: Luôn trả về thành công
        if (currentSessionDetail != null && id == currentSessionDetail.getId()) {
    // Thông báo cho các view rằng session đã bị xóa
            if (navigationController != null) {
                navigationController.getCurrentView().handleSystemMessage("class_deleted", id);
            }
            currentSessionDetail = null;
            return true;
        }
        return false;
    }
    /**
     Lấy instance của MainController
     @return Instance của MainController
     */
    public MainController getMainController() {
        return this;
    }
    /**
     Lấy instance của NavigationController
     @return Instance của NavigationController
     */
    public NavigationController getNavigationController() {
        return this.navigationController;
    }
    /**
     Lấy instance của UI
     @return Instance của UI
     */
    public UI getUI() {
        return this.ui;
    }
    /**
     Lưu thông tin danh sách điểm danh cho buổi học hiện tại
     @param attendances Danh sách điểm danh
     */
    public void setSessionAttendances(List<Attendance> attendances) {
        this.currentSessionAttendances = attendances;
    }
    /**
     Lấy đối tượng AttendanceController
     @return Đối tượng AttendanceController
     */
    public AttendanceController getAttendanceController() {
        return this.attendanceController;
    }
    /**
     Lấy danh sách các ID lớp học mà giáo viên hiện tại phụ trách
     @return Danh sách các ID lớp học
     */
    public List<Object> getTeacherClassIds() {
        // Kiểm tra nếu người dùng hiện tại là giáo viên
        if (currentUser instanceof Teacher) {
            // TODO: Truy vấn cơ sở dữ liệu để lấy danh sách các lớp của giáo viên
            List<Object> teacherClassIds = new ArrayList<>();
            //take data by using DAO
            return teacherClassIds;


        }
        // Trả về danh sách trống nếu không phải giáo viên
        return new ArrayList<>();
    }
    /**
     Thiết lập đối tượng AttendanceController
     @param attendanceController Đối tượng AttendanceController cần thiết lập
     */
    public void setAttendanceController(AttendanceController attendanceController) {
        this.attendanceController = attendanceController;
    }
    /**
     Lấy danh sách điểm danh của buổi học hiện tại
     @return Danh sách điểm danh
     */
    public List<Attendance> getCurrentSessionAttendances() {
        return this.currentSessionAttendances;
    }
    /**
     Lấy ID lớp học của buổi học hiện tại
     @return ID lớp học hoặc -1 nếu không có buổi học nào được chọn
     */
    public String getCurrentClassId() {
        if (currentSessionDetail != null) {
            return currentSessionDetail.getClassId();
        }
        return null;
    }
    /**
     Đặt người dùng hiện tại cho hệ thống
     @param user Đối tượng Person hoặc các lớp con của nó
     */
    public void setCurrentUser(Object user) {
        if (user instanceof Person) {
            this.currentUser = (Person) user;
            System.out.println("Đã thiết lập người dùng hiện tại: " + currentUser.getName() + " (ID: " + currentUser.getId() + ")");
            // Cập nhật giao diện dựa trên vai trò người dùng nếu UI đã sẵn sàng
            if (ui != null) {
                updateUIBasedOnUserType();
            }


        } else {
            throw new IllegalArgumentException("Đối tượng người dùng phải là kiểu Person hoặc lớp con của Person");
        }
    }
    /**
     Lấy người dùng hiện tại
     @return Đối tượng Person của người dùng hiện tại
     */
    public Person getCurrentUser() {
        return currentUser;
    }
    /**
     Kiểm tra xem người dùng có phải là Admin hay không
     @return true nếu người dùng là Admin, ngược lại false
     */
    public boolean isAdmin() {
        return currentUser instanceof Admin;
    }
    /**
     Kiểm tra xem người dùng có phải là Student hay không
     @return true nếu người dùng là Student, ngược lại false
     */
    public boolean isStudent() {
        return currentUser instanceof Student;
    }
    /**
     Kiểm tra xem người dùng có phải là Teacher hay không
     @return true nếu người dùng là Teacher, ngược lại false
     */
    public boolean isTeacher() {
        return currentUser instanceof Teacher;
    }
    /**
     Kiểm tra xem người dùng có phải là Parent hay không
     @return true nếu người dùng là Parent, ngược lại false
     */
    public boolean isParent() {
        return currentUser instanceof Parent;
    }
    /**
     Cập nhật giao diện dựa trên loại người dùng hiện tại
     */
    private void updateUIBasedOnUserType() {
        if (ui == null || currentUser == null) {
            return;
        }
// Lấy thông tin người dùng
        String userName = currentUser.getName();
        String userDisplayRole = getUserDisplayRole();
// Thiết lập quyền truy cập tương ứng với loại người dùng
        setupAccessPermissions();
    }
    /**
     Lấy tên hiển thị của vai trò người dùng
     @return Tên hiển thị của vai trò
     */
    private String getUserDisplayRole() {
        if (currentUser == null) return "Khách";
        if (currentUser instanceof Admin) return "Quản trị viên";
        if (currentUser instanceof Teacher) return "Giáo viên";
        if (currentUser instanceof Student) return "Học viên";
        if (currentUser instanceof Parent) return "Phụ huynh";
        return "Khách";
    }
    /**
     Thiết lập quyền truy cập dựa trên loại người dùng
     */
    private void setupAccessPermissions() {
        if (currentUser == null) return;

    }
    /**
     Lấy thông tin của một ClassSession từ cơ sở dữ liệu
     @param sessionId ID của buổi học cần lấy thông tin
     @return Đối tượng ClassSession hoặc null nếu không tìm thấy
     */
    public ClassSession getClassSessionDetails(String sessionId) {
// Kiểm tra cache trước
        if (currentSessionDetail != null && currentSessionDetail.getId() == sessionId) {
            return currentSessionDetail;
        }
// TODO: Thực hiện truy vấn cơ sở dữ liệu ở đây
        return null; // Trả về null nếu không tìm thấy
    }
    /**
     Cập nhật thông tin của một ClassSession
     @param session Thông tin ClassSession cần cập nhật
     @return true nếu cập nhật thành công, false nếu thất bại
     */
    public boolean updateClassSession(ClassSession session) {
        if (session == null) return false;
        try {
// TODO: Cập nhật trong cơ sở dữ liệu
            // Cập nhật cache
            if (currentSessionDetail != null && currentSessionDetail.getId() == session.getId()) {
                currentSessionDetail = session;
            }


            return true;


        } catch (Exception e) {
            System.err.println("Lỗi khi cập nhật buổi học: " + e.getMessage());
            e.printStackTrace();
            return false;
        }
    }
    /**
     Tạo mới một ClassSession
     @param session Thông tin ClassSession cần tạo
     @return ID của ClassSession mới tạo, hoặc -1 nếu thất bại
     */
    public String createClassSession(ClassSession session) {
        if (session == null) return null;
        try {
        // TODO: Thêm vào cơ sở dữ liệu và lấy ID mới
            // Giả lập ID cho môi trường phát triển
            String newId = String.valueOf(System.currentTimeMillis());
            session.setId(newId);


            return newId;


        } catch (Exception e) {
            System.err.println("Lỗi khi tạo buổi học mới: " + e.getMessage());
            e.printStackTrace();
            return null;
        }
    }
    /**
     Lấy danh sách các ClassSession theo classId
     @param classId ID của lớp học cần lấy danh sách buổi học
     @return Danh sách các buổi học thuộc lớp
     */
    public List<ClassSession> getClassSessionsByClassId(long classId) {
        try {
// TODO: Truy vấn cơ sở dữ liệu để lấy danh sách các buổi học
            // Giả lập dữ liệu cho môi trường phát triển
            List<ClassSession> sessions = new ArrayList<>();
            // Thêm các buổi học giả lập


            return sessions;


        } catch (Exception e) {
            System.err.println("Lỗi khi lấy danh sách buổi học: " + e.getMessage());
            e.printStackTrace();
            return new ArrayList<>();
        }
    }
    /**
     Hiển thị cảnh báo
     @param alertType Loại cảnh báo
     @param title Tiêu đề cảnh báo
     @param message Nội dung cảnh báo
     */
    private void showAlert(Alert.AlertType alertType, String title, String message) {
        Alert alert = new Alert(alertType);
        alert.setTitle(title);
        alert.setHeaderText(null);
        alert.setContentText(message);
        alert.showAndWait();
    }
}<|MERGE_RESOLUTION|>--- conflicted
+++ resolved
@@ -84,10 +84,7 @@
         navigationController.registerView("classrooms", new RoomView());
         navigationController.registerView("holidays", new HolidaysView());
         navigationController.registerView("students", new StudentListScreenView());
-<<<<<<< HEAD
-=======
         navigationController.registerView("classroom-attendance-view", new ClassroomAttendanceView());
->>>>>>> 63a296eb
     }
     /**
      Thiết lập MainController cho tất cả các view đã đăng ký
