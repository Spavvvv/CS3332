package src.controller;

import src.model.ClassSession;
import view.*;
import view.components.*;
<<<<<<< HEAD
=======
import view.BaseScreenView;
import src.model.attendance.*;

import java.util.ArrayList;
import java.util.List;
>>>>>>> 5dfa0bbc

/**
 * Controller chính của ứng dụng, quản lý logic nghiệp vụ
 */
public class MainController {
    private UI ui;
    private LoginUI loginUI;
    private RegisterUI registerUI;
    private NavigationController navigationController;
    private ClassSession currentSessionDetail; // Added to store current session detail

    // Field to store attendance records for the current session
    private List<Attendance> currentSessionAttendances;
    private AttendanceController attendanceController;


    /**
     * Constructor với UI và NavigationController
     * @param ui Interface người dùng
     * @param navigationController Controller điều hướng
     */
    public MainController(UI ui, NavigationController navigationController) {
        this.ui = ui;
        this.navigationController = navigationController;
        initialize();
    }
    public MainController(LoginUI ui, NavigationController navigationController) {
        this.loginUI = ui;
        this.navigationController = navigationController;
        initialize();
    }
    public MainController(RegisterUI ui, NavigationController navigationController) {
        this.registerUI = ui;
        this.navigationController = navigationController;
        initialize();
    }
    /**
     * Khởi tạo controller và đăng ký các màn hình
     */
    private void initialize() {
        registerViews();
        // Thiết lập main controller cho tất cả các view đã đăng ký
        setMainControllerForAllViews();
    }

    /**
     * Đăng ký các view với NavigationController
     */
    private void registerViews() {
        // Đăng ký các views với NavigationController
        navigationController.registerView("dashboard", new DashboardView());
        // TODO: Đăng ký thêm các views khác
        // Ví dụ:
        // navigationController.registerView("student/list", new StudentListView());
        navigationController.registerView("schedule", new ScheduleView());
        navigationController.registerView("classDetails", new ClassDetailsView());
        navigationController.registerView("attendance", new AttendanceScreenView());
        navigationController.registerView("absence-call-view", new AbsenceCallView());
        navigationController.registerView("absence-call-table", new AbsenceCallScreenView());
    }

    /**
     * Thiết lập MainController cho tất cả các view đã đăng ký
     */
    private void setMainControllerForAllViews() {
        for (String route : navigationController.getRegisteredRoutes()) {
            ScreenView view = navigationController.getViewByRoute(route);
            if (view != null) {
                // Cung cấp reference đến MainController cho view có thể sử dụng
                view.setMainController(this);
                System.out.println("MainController set for view: " + view.getTitle());
            }
        }
    }

    /**
     * Thiết lập MainController cho một view cụ thể
     * @param view View cần thiết lập MainController
     */
    public void setMainControllerForView(BaseScreenView view) {
        if (view != null) {
            view.setMainController(this);
        }
    }

    /**
     * Thực hiện hành động refresh màn hình hiện tại
     */
    public void refreshCurrentView() {
        navigationController.refreshCurrentScreen();
    }

    /**
     * Chuyển đến màn hình được chỉ định
     * @param route Định danh của màn hình
     */
    public void navigateTo(String route) {
        navigationController.navigateTo(route);
    }

    /**
     * Xử lý khi ứng dụng khởi động
     */
    public void onAppStart() {
        // Khởi tạo các tài nguyên, kết nối database, etc.
        System.out.println("Ứng dụng khởi động...");
        // Điều hướng đến màn hình mặc định
        navigateTo("dashboard");
    }

    /**
     * Xử lý khi ứng dụng kết thúc
     */
    public void onAppExit() {
        // Dọn dẹp tài nguyên, đóng kết nối, etc.
        System.out.println("Ứng dụng kết thúc...");
    }

    /**
     * Xử lý đăng nhập
     * @param username Tên đăng nhập
     * @param password Mật khẩu
     * @return true nếu đăng nhập thành công
     */
    public boolean login(String username, String password) {
        // TODO: Implement login logic
        return true;
    }

    /**
     * Xử lý đăng xuất
     */
    public void logout() {
        // TODO: Implement logout logic
        navigateTo("login");
    }

    /**
     * Lưu trữ thông tin chi tiết của một buổi học
     * @param session Buổi học cần lưu trữ
     */
    public void setSessionDetail(ClassSession session) {
        this.currentSessionDetail = session;
    }

    /**
     * Lấy thông tin chi tiết của buổi học đang được chọn
     * @return Thông tin buổi học
     */
    public ClassSession getSessionDetail() {
        return currentSessionDetail;
    }

    /**
     * Lấy thông tin chi tiết của buổi học theo ID
     * @param id ID của buổi học
     * @return Thông tin buổi học hoặc null nếu không tìm thấy
     */
    public ClassSession getClassSessionById(long id) {
        // TODO: Implement - Truy vấn dữ liệu từ database dựa vào ID
        // Giả lập: Nếu ID trùng với currentSessionDetail thì trả về
        if (currentSessionDetail != null && id == currentSessionDetail.getId()) {
            return currentSessionDetail;
        }
        return null;
    }

    /**
     * Xóa một buổi học khỏi hệ thống
     * @param id ID của buổi học cần xóa
     * @return true nếu xóa thành công
     */
    public boolean deleteClassSession(long id) {
        // TODO: Implement - Xóa session từ database
        // Giả lập: Luôn trả về thành công
        if (currentSessionDetail != null && id == currentSessionDetail.getId()) {
            // Thông báo cho các view rằng session đã bị xóa
            if (navigationController != null) {
                navigationController.getCurrentView().handleSystemMessage("class_deleted", id);
            }
            currentSessionDetail = null;
            return true;
        }
        return false;
    }

    /**
     * Lấy instance của MainController
     * @return Instance của MainController
     */
    public MainController getMainController() {
        return this;
    }

    /**
     * Lấy instance của NavigationController
     * @return Instance của NavigationController
     */
    public NavigationController getNavigationController() {
        return this.navigationController;
    }

    /**
     * Lấy instance của UI
     * @return Instance của UI
     */
    public UI getUI() {
        return this.ui;
    }

    public void setSessionAttendances(List<Attendance> attendances) {
        // Store the attendance records for the current session
        // This would typically be used when navigating from the attendance list to detailed attendance view
        this.currentSessionAttendances = attendances;
    }

    /**
     * Gets the attendance controller instance
     * @return The AttendanceController instance
     */
    public AttendanceController getAttendanceController() {
        // If you already have an attendance controller as a field, return it
        return this.attendanceController;

        // Or if you need to create it:
        // if (attendanceController == null) {
        //     attendanceController = new AttendanceController();
        // }
        // return attendanceController;
    }

    /**
     * Gets the list of class IDs assigned to the current teacher
     *
     * @return List of class IDs associated with the current teacher
     */
    public List<Long> getTeacherClassIds() {
        // This would typically involve a database query to fetch classes assigned to the current teacher
        // For now, we'll create a placeholder implementation that you can expand later

        List<Long> teacherClassIds = new ArrayList<>();

        // TODO: Replace with actual database query to get teacher's classes
        // Example implementation:
        // 1. Get the current logged-in teacher/user ID
        // 2. Query the database for classes assigned to this teacher
        // 3. Extract and return the class IDs

        // Mock data for demonstration
        // In a real implementation, you would query your database or service layer
        teacherClassIds.add(1L);
        teacherClassIds.add(2L);
        teacherClassIds.add(3L);

        return teacherClassIds;
    }

    /**
     * Sets the AttendanceController for this MainController
     *
     * @param attendanceController The AttendanceController instance
     */
    public void setAttendanceController(AttendanceController attendanceController) {
        this.attendanceController = attendanceController;
    }

    /**
     * Gets the list of attendance records for the current session
     *
     * @return List of attendance records
     */
    public List<Attendance> getCurrentSessionAttendances() {
        return this.currentSessionAttendances;
    }

    /**
     * Gets the current class ID based on the selected session
     *
     * @return The current class ID or -1 if no session is selected
     */
    public long getCurrentClassId() {
        if (currentSessionDetail != null) {
            return currentSessionDetail.getClassId();
        }
        return -1;
    }
}<|MERGE_RESOLUTION|>--- conflicted
+++ resolved
@@ -3,14 +3,9 @@
 import src.model.ClassSession;
 import view.*;
 import view.components.*;
-<<<<<<< HEAD
-=======
-import view.BaseScreenView;
 import src.model.attendance.*;
-
 import java.util.ArrayList;
 import java.util.List;
->>>>>>> 5dfa0bbc
 
 /**
  * Controller chính của ứng dụng, quản lý logic nghiệp vụ
