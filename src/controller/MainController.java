package src.controller;
import src.model.ClassSession;
import view.*;
import view.components.*;
import src.model.attendance.*;
import java.util.ArrayList;
import java.util.List;
import src.model.person.Person;
import src.model.person.Admin;
import src.model.person.Student;
import src.model.person.Teacher;
import src.model.person.Parent;
import javafx.scene.control.Alert;
import view.components.ClassList.ClassListScreenView;

/**
 Controller chính của ứng dụng, quản lý logic nghiệp vụ
 */
public class MainController {
    private UI ui;
    private LoginUI loginUI;
    private RegisterUI registerUI;
    private NavigationController navigationController;
    private ClassSession currentSessionDetail; // Added to store current session detail
    private Person currentUser;
    // Field to store attendance records for the current session
    private List<Attendance> currentSessionAttendances;
    private AttendanceController attendanceController;
    /**
     Constructor với UI và NavigationController
     @param ui Interface người dùng
     @param navigationController Controller điều hướng
     */
    public MainController(UI ui, NavigationController navigationController) {
        this.ui = ui;
        this.navigationController = navigationController;
        initialize();
    }
    public MainController(LoginUI ui, NavigationController navigationController) {
        this.loginUI = ui;
        this.navigationController = navigationController;
//initialize();
    }
    public MainController(RegisterUI ui, NavigationController navigationController) {
        this.registerUI = ui;
        this.navigationController = navigationController;
//initialize();
    }
    /**
     Khởi tạo controller và đăng ký các màn hình
     */
    private void initialize() {
        registerViews();
// Thiết lập main controller cho tất cả các view đã đăng ký
        setMainControllerForAllViews();
    }
    /**
     Đăng ký các view với NavigationController
     */
    private void registerViews() {
// Đăng ký các views với NavigationController
        navigationController.registerView("dashboard", new DashboardView());
// TODO: Đăng ký thêm các views khác
// Ví dụ:
// navigationController.registerView("student/list", new StudentListView());
        navigationController.registerView("schedule", new ScheduleView());
        navigationController.registerView("classDetails", new ClassDetailsView());
        navigationController.registerView("attendance", new AttendanceScreenView());
        navigationController.registerView("absence-call-view", new AbsenceCallView());
        navigationController.registerView("absence-call-table", new AbsenceCallScreenView());
        navigationController.registerView("exams", new ExamsView());
        navigationController.registerView("details-view", new DetailsView());
<<<<<<< HEAD
        navigationController.registerView("ClassListView", new ClassListScreenView());
=======
        navigationController.registerView("learning-reports", new ReportView());
        navigationController.registerView("teaching-statistics", new TeachingStatistics());
        navigationController.registerView("monthly-teaching", new MonthlyTeachingStatistics());
        navigationController.registerView("quarterly-teaching", new QuarterlyTeachingStatistics());
        navigationController.registerView("yearly-teaching", new YearlyTeachingStatistics());
        navigationController.registerView("classrooms", new RoomView());
        navigationController.registerView("holidays", new HolidaysView());
>>>>>>> d396c878
    }
    /**
     Thiết lập MainController cho tất cả các view đã đăng ký
     */
    private void setMainControllerForAllViews() {
        for (String route : navigationController.getRegisteredRoutes()) {
            ScreenView view = navigationController.getViewByRoute(route);
            if (view != null) {
// Cung cấp reference đến MainController cho view có thể sử dụng
                view.setMainController(this);
                System.out.println("MainController set for view: " + view.getTitle());
            }
        }
    }
    /**
     Thiết lập MainController cho một view cụ thể
     @param view View cần thiết lập MainController
     */
    public void setMainControllerForView(BaseScreenView view) {
        if (view != null) {
            view.setMainController(this);
        }
    }
    /**
     Thực hiện hành động refresh màn hình hiện tại
     */
    public void refreshCurrentView() {
        navigationController.refreshCurrentScreen();
    }
    /**
     Chuyển đến màn hình được chỉ định
     @param route Định danh của màn hình
     */
    public void navigateTo(String route) {
        navigationController.navigateTo(route);
    }
    /**
     Xử lý khi ứng dụng khởi động
     */
    public void onAppStart() {
// Khởi tạo các tài nguyên, kết nối database, etc.
        System.out.println("Ứng dụng khởi động...");
// Điều hướng đến màn hình mặc định
        navigateTo("dashboard");
    }
    /**
     Xử lý khi ứng dụng kết thúc
     */
    public void onAppExit() {
// Dọn dẹp tài nguyên, đóng kết nối, etc.
        System.out.println("Ứng dụng kết thúc...");
    }
    /**
     Xử lý đăng nhập
     @param username Tên đăng nhập
     @param password Mật khẩu
     @return true nếu đăng nhập thành công
     */
    public boolean login(String username, String password) {
// TODO: Implement login logic
        return true;
    }
    /**
     Xử lý đăng xuất
     */
    public void logout() {
// Xóa thông tin người dùng hiện tại
        this.currentUser = null;
// TODO: Implement logout logic
        navigateTo("login");
    }
    /**
     Lưu trữ thông tin chi tiết của một buổi học
     @param session Buổi học cần lưu trữ
     */
    public void setSessionDetail(ClassSession session) {
        this.currentSessionDetail = session;
    }
    /**
     Lấy thông tin chi tiết của buổi học đang được chọn
     @return Thông tin buổi học
     */
    public ClassSession getSessionDetail() {
        return currentSessionDetail;
    }
    /**
     Lấy thông tin chi tiết của buổi học theo ID
     @param id ID của buổi học
     @return Thông tin buổi học hoặc null nếu không tìm thấy
     */
    public ClassSession getClassSessionById(long id) {
// TODO: Implement - Truy vấn dữ liệu từ database dựa vào ID
// Giả lập: Nếu ID trùng với currentSessionDetail thì trả về
        if (currentSessionDetail != null && id == currentSessionDetail.getId()) {
            return currentSessionDetail;
        }
        return null;
    }
    /**
     Xóa một buổi học khỏi hệ thống
     @param id ID của buổi học cần xóa
     @return true nếu xóa thành công
     */
    public boolean deleteClassSession(long id) {
// TODO: Implement - Xóa session từ database
// Giả lập: Luôn trả về thành công
        if (currentSessionDetail != null && id == currentSessionDetail.getId()) {
// Thông báo cho các view rằng session đã bị xóa
            if (navigationController != null) {
                navigationController.getCurrentView().handleSystemMessage("class_deleted", id);
            }
            currentSessionDetail = null;
            return true;
        }
        return false;
    }
    /**
     Lấy instance của MainController
     @return Instance của MainController
     */
    public MainController getMainController() {
        return this;
    }
    /**
     Lấy instance của NavigationController
     @return Instance của NavigationController
     */
    public NavigationController getNavigationController() {
        return this.navigationController;
    }
    /**
     Lấy instance của UI
     @return Instance của UI
     */
    public UI getUI() {
        return this.ui;
    }
    /**
     Lưu thông tin danh sách điểm danh cho buổi học hiện tại
     @param attendances Danh sách điểm danh
     */
    public void setSessionAttendances(List<Attendance> attendances) {
        this.currentSessionAttendances = attendances;
    }
    /**
     Lấy đối tượng AttendanceController
     @return Đối tượng AttendanceController
     */
    public AttendanceController getAttendanceController() {
        return this.attendanceController;
    }
    /**
     Lấy danh sách các ID lớp học mà giáo viên hiện tại phụ trách
     @return Danh sách các ID lớp học
     */
    public List<Long> getTeacherClassIds() {
// Kiểm tra nếu người dùng hiện tại là giáo viên
        if (currentUser instanceof Teacher) {
// TODO: Truy vấn cơ sở dữ liệu để lấy danh sách các lớp của giáo viên
            List<Long> teacherClassIds = new ArrayList<>();
            // Giả lập dữ liệu cho mục đích demo
            teacherClassIds.add(1L);
            teacherClassIds.add(2L);
            teacherClassIds.add(3L);


            return teacherClassIds;


        }
// Trả về danh sách trống nếu không phải giáo viên
        return new ArrayList<>();
    }
    /**
     Thiết lập đối tượng AttendanceController
     @param attendanceController Đối tượng AttendanceController cần thiết lập
     */
    public void setAttendanceController(AttendanceController attendanceController) {
        this.attendanceController = attendanceController;
    }
    /**
     Lấy danh sách điểm danh của buổi học hiện tại
     @return Danh sách điểm danh
     */
    public List<Attendance> getCurrentSessionAttendances() {
        return this.currentSessionAttendances;
    }
    /**
     Lấy ID lớp học của buổi học hiện tại
     @return ID lớp học hoặc -1 nếu không có buổi học nào được chọn
     */
    public long getCurrentClassId() {
        if (currentSessionDetail != null) {
            return currentSessionDetail.getClassId();
        }
        return -1;
    }
    /**
     Đặt người dùng hiện tại cho hệ thống
     @param user Đối tượng Person hoặc các lớp con của nó
     */
    public void setCurrentUser(Object user) {
        if (user instanceof Person) {
            this.currentUser = (Person) user;
            System.out.println("Đã thiết lập người dùng hiện tại: " + currentUser.getName() + " (ID: " + currentUser.getId() + ")");
            // Cập nhật giao diện dựa trên vai trò người dùng nếu UI đã sẵn sàng
            if (ui != null) {
                updateUIBasedOnUserType();
            }


        } else {
            throw new IllegalArgumentException("Đối tượng người dùng phải là kiểu Person hoặc lớp con của Person");
        }
    }
    /**
     Lấy người dùng hiện tại
     @return Đối tượng Person của người dùng hiện tại
     */
    public Person getCurrentUser() {
        return currentUser;
    }
    /**
     Kiểm tra xem người dùng có phải là Admin hay không
     @return true nếu người dùng là Admin, ngược lại false
     */
    public boolean isAdmin() {
        return currentUser instanceof Admin;
    }
    /**
     Kiểm tra xem người dùng có phải là Student hay không
     @return true nếu người dùng là Student, ngược lại false
     */
    public boolean isStudent() {
        return currentUser instanceof Student;
    }
    /**
     Kiểm tra xem người dùng có phải là Teacher hay không
     @return true nếu người dùng là Teacher, ngược lại false
     */
    public boolean isTeacher() {
        return currentUser instanceof Teacher;
    }
    /**
     Kiểm tra xem người dùng có phải là Parent hay không
     @return true nếu người dùng là Parent, ngược lại false
     */
    public boolean isParent() {
        return currentUser instanceof Parent;
    }
    /**
     Cập nhật giao diện dựa trên loại người dùng hiện tại
     */
    private void updateUIBasedOnUserType() {
        if (ui == null || currentUser == null) {
            return;
        }
// Lấy thông tin người dùng
        String userName = currentUser.getName();
        String userDisplayRole = getUserDisplayRole();
// Thiết lập quyền truy cập tương ứng với loại người dùng
        setupAccessPermissions();
    }
    /**
     Lấy tên hiển thị của vai trò người dùng
     @return Tên hiển thị của vai trò
     */
    private String getUserDisplayRole() {
        if (currentUser == null) return "Khách";
        if (currentUser instanceof Admin) return "Quản trị viên";
        if (currentUser instanceof Teacher) return "Giáo viên";
        if (currentUser instanceof Student) return "Học viên";
        if (currentUser instanceof Parent) return "Phụ huynh";
        return "Khách";
    }
    /**
     Thiết lập quyền truy cập dựa trên loại người dùng
     */
    private void setupAccessPermissions() {
// Thiết lập quyền truy cập cho các chức năng dựa vào loại người dùng
        if (currentUser == null) return;
// Tùy thuộc vào UI của bạn, có thể cần thêm phương thức hoặc sửa lại
// Ví dụ:
/*
if (currentUser instanceof Admin) {
ui.showAdminFeatures(true);
ui.showTeacherFeatures(true);
ui.showStudentFeatures(true);
ui.showParentFeatures(true);
} else if (currentUser instanceof Teacher) {
ui.showAdminFeatures(false);
ui.showTeacherFeatures(true);
ui.showStudentFeatures(false);
ui.showParentFeatures(false);
} else if (currentUser instanceof Student) {
ui.showAdminFeatures(false);
ui.showTeacherFeatures(false);
ui.showStudentFeatures(true);
ui.showParentFeatures(false);
} else if (currentUser instanceof Parent) {
ui.showAdminFeatures(false);
ui.showTeacherFeatures(false);
ui.showStudentFeatures(false);
ui.showParentFeatures(true);
}
*/
    }
    /**
     Lấy thông tin của một ClassSession từ cơ sở dữ liệu
     @param sessionId ID của buổi học cần lấy thông tin
     @return Đối tượng ClassSession hoặc null nếu không tìm thấy
     */
    public ClassSession getClassSessionDetails(long sessionId) {
// Kiểm tra cache trước
        if (currentSessionDetail != null && currentSessionDetail.getId() == sessionId) {
            return currentSessionDetail;
        }
// TODO: Thực hiện truy vấn cơ sở dữ liệu ở đây
        return null; // Trả về null nếu không tìm thấy
    }
    /**
     Cập nhật thông tin của một ClassSession
     @param session Thông tin ClassSession cần cập nhật
     @return true nếu cập nhật thành công, false nếu thất bại
     */
    public boolean updateClassSession(ClassSession session) {
        if (session == null) return false;
        try {
// TODO: Cập nhật trong cơ sở dữ liệu
            // Cập nhật cache
            if (currentSessionDetail != null && currentSessionDetail.getId() == session.getId()) {
                currentSessionDetail = session;
            }


            return true;


        } catch (Exception e) {
            System.err.println("Lỗi khi cập nhật buổi học: " + e.getMessage());
            e.printStackTrace();
            return false;
        }
    }
    /**
     Tạo mới một ClassSession
     @param session Thông tin ClassSession cần tạo
     @return ID của ClassSession mới tạo, hoặc -1 nếu thất bại
     */
    public long createClassSession(ClassSession session) {
        if (session == null) return -1;
        try {
// TODO: Thêm vào cơ sở dữ liệu và lấy ID mới
            // Giả lập ID cho môi trường phát triển
            long newId = System.currentTimeMillis();
            session.setId(newId);


            return newId;


        } catch (Exception e) {
            System.err.println("Lỗi khi tạo buổi học mới: " + e.getMessage());
            e.printStackTrace();
            return -1;
        }
    }
    /**
     Lấy danh sách các ClassSession theo classId
     @param classId ID của lớp học cần lấy danh sách buổi học
     @return Danh sách các buổi học thuộc lớp
     */
    public List<ClassSession> getClassSessionsByClassId(long classId) {
        try {
// TODO: Truy vấn cơ sở dữ liệu để lấy danh sách các buổi học
            // Giả lập dữ liệu cho môi trường phát triển
            List<ClassSession> sessions = new ArrayList<>();
            // Thêm các buổi học giả lập


            return sessions;


        } catch (Exception e) {
            System.err.println("Lỗi khi lấy danh sách buổi học: " + e.getMessage());
            e.printStackTrace();
            return new ArrayList<>();
        }
    }
    /**
     Hiển thị cảnh báo
     @param alertType Loại cảnh báo
     @param title Tiêu đề cảnh báo
     @param message Nội dung cảnh báo
     */
    private void showAlert(Alert.AlertType alertType, String title, String message) {
        Alert alert = new Alert(alertType);
        alert.setTitle(title);
        alert.setHeaderText(null);
        alert.setContentText(message);
        alert.showAndWait();
    }
}<|MERGE_RESOLUTION|>--- conflicted
+++ resolved
@@ -70,9 +70,7 @@
         navigationController.registerView("absence-call-table", new AbsenceCallScreenView());
         navigationController.registerView("exams", new ExamsView());
         navigationController.registerView("details-view", new DetailsView());
-<<<<<<< HEAD
         navigationController.registerView("ClassListView", new ClassListScreenView());
-=======
         navigationController.registerView("learning-reports", new ReportView());
         navigationController.registerView("teaching-statistics", new TeachingStatistics());
         navigationController.registerView("monthly-teaching", new MonthlyTeachingStatistics());
@@ -80,7 +78,6 @@
         navigationController.registerView("yearly-teaching", new YearlyTeachingStatistics());
         navigationController.registerView("classrooms", new RoomView());
         navigationController.registerView("holidays", new HolidaysView());
->>>>>>> d396c878
     }
     /**
      Thiết lập MainController cho tất cả các view đã đăng ký
