--- conflicted
+++ resolved
@@ -37,22 +37,11 @@
         String roleForDB;
 
         switch (roleFromUI.trim()) {
-<<<<<<< HEAD
             case "Giáo viên":
                 roleForDB = "TEACHER";
                 break;
             case "Admin":
                 roleForDB = "ADMIN";
-=======
-            case "Học viên":
-                roleForDB = "STUDENT";
-                break;
-            case "Giáo viên":
-                roleForDB = "TEACHER";
-                break;
-            case "Phụ huynh":
-                roleForDB = "PARENT";
->>>>>>> 63a296eb
                 break;
             default:
                 System.err.println("Vai trò từ UI không xác định hoặc không chuẩn: " + roleFromUI);
@@ -123,33 +112,6 @@
             String roleTableId = UUID.randomUUID().toString(); // Tạo ID riêng cho bảng vai trò
 
             switch (roleForDB) {
-<<<<<<< HEAD
-
-=======
-                case "STUDENT":
-                    // Dựa trên cấu trúc bảng students bạn cung cấp
-                    insertRoleSQL = "INSERT INTO students (id, user_id, name, gender, contact_number, birthday, email, address, class_id, status) " +
-                            "VALUES (?, ?, ?, ?, ?, ?, ?, ?, ?, ?)";
-                    roleStmt = conn.prepareStatement(insertRoleSQL);
-                    roleStmt.setString(1, roleTableId);      // students.id
-                    roleStmt.setString(2, userIdForUsersTable); // students.user_id (liên kết với users.id)
-                    roleStmt.setString(3, fullName);         // students.name
-                    // Đặt giá trị cho cột 'gender' từ tham số truyền vào
-                    if (gender != null && !gender.trim().isEmpty()) {
-                        roleStmt.setString(4, gender.trim());
-                    } else {
-                        roleStmt.setNull(4, Types.VARCHAR); // Nếu gender rỗng hoặc null, đặt là NULL
-                    }
-                    roleStmt.setString(5, phone);            // students.contact_number
-                    roleStmt.setDate(6, java.sql.Date.valueOf(dob)); // students.birthday
-                    roleStmt.setString(7, email);            // students.email
-                    // Giả sử các cột này có thể NULL hoặc có DEFAULT VALUE
-                    roleStmt.setNull(8, Types.VARCHAR);    // students.address
-                    roleStmt.setNull(9, Types.VARCHAR);    // students.class_id (Không có từ UI)
-                    roleStmt.setNull(10, Types.VARCHAR);   // students.status (Không có từ UI)
-                    System.out.println("Chuẩn bị chèn vào bảng students...");
-                    break;
->>>>>>> 63a296eb
                 case "TEACHER":
                     // Dựa trên cấu trúc bảng teachers bạn cung cấp
                     insertRoleSQL = "INSERT INTO teachers (id, user_id, name, gender, contact_number, birthday, email, address) " +
@@ -171,32 +133,9 @@
                     roleStmt.setNull(8, Types.VARCHAR);    // teachers.address
                     System.out.println("Chuẩn bị chèn vào bảng teachers...");
                     break;
-<<<<<<< HEAD
                 case "ADMIN":
                     // Admin không cần lưu vào bảng riêng, chỉ lưu thông tin trong bảng users
                     System.out.println("Admin được tạo thành công với User ID: " + userIdForUsersTable);
-=======
-                case "PARENT":
-                    // Dựa trên cấu trúc bảng parents bạn cung cấp
-                    insertRoleSQL = "INSERT INTO parents (id, user_id, name, gender, contact_number, birthday, email, relationship) " +
-                            "VALUES (?, ?, ?, ?, ?, ?, ?, ?)";
-                    roleStmt = conn.prepareStatement(insertRoleSQL);
-                    roleStmt.setString(1, roleTableId);      // parents.id
-                    roleStmt.setString(2, userIdForUsersTable); // parents.user_id (liên kết với users.id)
-                    roleStmt.setString(3, fullName);         // parents.name
-                    // Đặt giá trị cho cột 'gender' từ tham số truyền vào
-                    if (gender != null && !gender.trim().isEmpty()) {
-                        roleStmt.setString(4, gender.trim());
-                    } else {
-                        roleStmt.setNull(4, Types.VARCHAR); // Nếu gender rỗng hoặc null, đặt là NULL
-                    }
-                    roleStmt.setString(5, phone);            // parents.contact_number
-                    roleStmt.setDate(6, java.sql.Date.valueOf(dob)); // parents.birthday
-                    roleStmt.setString(7, email);            // parents.email
-                    // Giả sử relationship có thể NULL
-                    roleStmt.setNull(8, Types.VARCHAR);    // parents.relationship (Không có từ UI)
-                    System.out.println("Chuẩn bị chèn vào bảng parents...");
->>>>>>> 63a296eb
                     break;
                 default:
                     // Trường hợp vai trò không cần chèn vào bảng riêng
