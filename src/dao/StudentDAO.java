
package src.dao;

import javafx.scene.control.Alert;
import src.model.person.Student;
import src.model.system.course.Course;
import utils.DatabaseConnection;
import java.util.UUID;
import java.sql.*;
import java.util.ArrayList;
import java.util.List;
import java.util.Optional;
import java.util.logging.Level;
import java.util.logging.Logger;

/**
 * Data Access Object for Student entities
 * Modified to use explicit methods for loading related entities (Parent, Courses)
 * to avoid recursive loading issues.
 */
public class StudentDAO {
    private static final Logger LOGGER = Logger.getLogger(StudentDAO.class.getName());

    private CourseDAO courseDAO; // This will be injected

    /**
     * Constructor. Dependencies are not initialized here; they must be set externally.
     */
    public StudentDAO() {
        // Dependencies ParentDAO and CourseDAO will be set by DaoManager or equivalent
    }
    /**
     * Set CourseDAO - used for dependency injection.
     *
     * @param courseDAO The CourseDAO instance
     */
    public void setCourseDAO(CourseDAO courseDAO) {
        this.courseDAO = courseDAO;
    }

    /**
     * Insert a new student into the database. Manages its own connection and transaction.
     * Related entities (Parent, Courses) must be linked separately *after* the student is inserted,
     * or included in the transaction here if the Student object already contains them.
     * This version links parent and courses within the transaction if present in the student object.
     *
     * @param student the student to insert
     * @return true if successful
     * @throws SQLException if a database access error occurs
     */
    public boolean insertStudent(Student student) throws SQLException {
        String sql = "INSERT INTO students (id, name, gender, contact_number, birthday, email, class_id) VALUES (?, ?, ?, ?, ?, ?, ?)";
        // Assuming your students table has a class_id column. Adjust if needed.

        try (Connection conn = DatabaseConnection.getConnection();
             PreparedStatement statement = conn.prepareStatement(sql)) {

            conn.setAutoCommit(false); // Start transaction

            prepareStatementFromStudent(statement, student); // This helper needs to be updated for class_id
            // If your prepareStatementFromStudent doesn't handle class_id, you'll need to set it here:
            // statement.setString(7, student.getClassId()); // Assuming Student model has getClassId()

            int rowsInserted = statement.executeUpdate();

            if (rowsInserted > 0) {
                // Link related entities within the same transaction
<<<<<<< HEAD
=======
                if (student.getParent() != null && student.getParent().getId() != null) {
                    linkStudentToParent(conn, student.getId(), student.getParent().getId());
                }

>>>>>>> c5ff482b
                if (student.getCurrentCourses() != null && !student.getCurrentCourses().isEmpty()) {
                    for (Course course : student.getCurrentCourses()) {
                        if (course.getCourseId() != null) {
                            enrollStudentInCourse(conn, student.getId(), course.getCourseId());
                        }
                    }
                }
                conn.commit(); // Commit transaction
            } else {
                conn.rollback(); // Rollback if insertion failed
            }

            return rowsInserted > 0;
        }
    }

    /**
     * Update an existing student in the database. Manages its own connection and transaction.
     * Updates basic student details and relationship links.
     *
     * @param student the student to update
     * @return true if successful
     * @throws SQLException if a database access error occurs
     */
<<<<<<< HEAD
    public boolean updateStudentAndUser(Student student) throws SQLException {
        String updateStudentSql = "UPDATE students SET name = ?, contact_number = ?, birthday = ?, Parent_Name = ?, Parent_PhoneNumber = ? WHERE id = ?";        String updateUserSql = "UPDATE users SET name = ?, contact_number = ?, birthday = ? WHERE id = ?";
        Connection conn = null;

        try {
            conn = DatabaseConnection.getConnection();
            conn.setAutoCommit(false); // Begin transaction

            // Update the student table
            try (PreparedStatement studentStmt = conn.prepareStatement(updateStudentSql)) {
                studentStmt.setString(1, student.getName());
                studentStmt.setString(2, student.getContactNumber());
                studentStmt.setString(3, student.getBirthday());
                studentStmt.setString(4, student.getParentName());
                studentStmt.setString(5, student.getParentPhoneNumber());
                studentStmt.setString(6, student.getId());
                studentStmt.executeUpdate(); // No need for rollback handling here
            }

            // Update the user table
            try (PreparedStatement userStmt = conn.prepareStatement(updateUserSql)) {
                userStmt.setString(1, student.getName());
                userStmt.setString(2, student.getContactNumber());
                userStmt.setString(3, student.getBirthday());
                userStmt.setString(4, student.getUserId()); // Guaranteed user_id
                userStmt.executeUpdate(); // No need for rollback handling here
=======
    public boolean updateStudent(Student student) throws SQLException {
        String sql = "UPDATE students SET name = ?, gender = ?, contact_number = ?, " +
                "birthday = ?, email = ?, class_id = ? WHERE id = ?";
        // Assuming your students table has a class_id column. Adjust if needed.

        try (Connection conn = DatabaseConnection.getConnection();
             PreparedStatement statement = conn.prepareStatement(sql)) {

            conn.setAutoCommit(false); // Start transaction

            statement.setString(1, student.getName());
            statement.setString(2, student.getGender());
            statement.setString(3, student.getContactNumber());
            statement.setString(4, student.getBirthday());
            statement.setString(5, student.getEmail());
            statement.setString(6, student.getClassId()); // Assuming Student model has getClassId()
            statement.setString(7, student.getId());


            int rowsUpdated = statement.executeUpdate();

            if (rowsUpdated > 0) {
                // Update parent relationship by removing all and re-adding if parent exists
                removeAllParentLinks(conn, student.getId());
                if (student.getParent() != null && student.getParent().getId() != null) {
                    linkStudentToParent(conn, student.getId(), student.getParent().getId());
                }

                // Update course enrollments by removing all and re-adding current ones
                removeAllCourseEnrollments(conn, student.getId());
                if (student.getCurrentCourses() != null) {
                    for (Course course : student.getCurrentCourses()) {
                        if (course.getCourseId() != null) {
                            enrollStudentInCourse(conn, student.getId(), course.getCourseId());
                        }
                    }
                }
                conn.commit(); // Commit transaction
            } else {
                conn.rollback(); // Rollback if update failed
>>>>>>> c5ff482b
            }

            conn.commit(); // Commit transaction
            return true;
        } catch (SQLException e) {
            if (conn != null) conn.rollback(); // Rollback transaction if something breaks
            throw e; // Rethrow for upstream handling
        } finally {
            if (conn != null) {
                conn.setAutoCommit(true);
                conn.close();
            }
        }
    }

    /**
     * Delete a student from the database. Manages its own connection and transaction.
     * Removes related links before deleting the student record.
     *
     * @param studentId the ID of the student to delete
     * @return true if successful
     * @throws SQLException if a database access error occurs
     */
    public boolean deleteStudent(String studentId) throws SQLException {
        String getUserIdSql = "SELECT user_id FROM students WHERE id = ?";
        String deleteStudentSql = "DELETE FROM students WHERE id = ?";
        String deleteUserSql = "DELETE FROM users WHERE id = ?";

        Connection conn = null;
        PreparedStatement getUserIdStmt = null;
        PreparedStatement deleteStudentStmt = null;
        PreparedStatement deleteUserStmt = null;
        ResultSet rs = null;

<<<<<<< HEAD
        try {
            conn = DatabaseConnection.getConnection();
            conn.setAutoCommit(false); // Bắt đầu giao dịch
=======
            // Use the same connection for related operations within the transaction
            removeAllParentLinks(conn, studentId);
            removeAllCourseEnrollments(conn, studentId);
            // You might also want to remove student from student_session or attendance records if they exist
            // removeStudentFromSessions(conn, studentId); // Example
>>>>>>> c5ff482b

            // Bước 1: Lấy user_id từ bảng students trước
            getUserIdStmt = conn.prepareStatement(getUserIdSql);
            getUserIdStmt.setString(1, studentId);
            rs = getUserIdStmt.executeQuery();

            // Kiểm tra xem sinh viên có tồn tại không
            if (!rs.next()) {
                System.err.println("Không tìm thấy sinh viên với ID: " + studentId);
                conn.rollback();
                return false;
            }

            // Lưu user_id để dùng sau
            String userId = rs.getString("user_id");

            // Kiểm tra xem user_id có hợp lệ không
            if (userId == null) {
                System.err.println("Sinh viên có ID " + studentId + " không có user_id hợp lệ");
                conn.rollback();
                return false;
            }

            // Bước 2: Xóa bản ghi student trước
            deleteStudentStmt = conn.prepareStatement(deleteStudentSql);
            deleteStudentStmt.setString(1, studentId);
            int studentRowsDeleted = deleteStudentStmt.executeUpdate();

            if (studentRowsDeleted == 0) {
                System.err.println("Không thể xóa sinh viên với ID: " + studentId);
                conn.rollback();
                return false;
            }

            // Bước 3: Xóa bản ghi user sau khi đã xóa student thành công
            deleteUserStmt = conn.prepareStatement(deleteUserSql);
            deleteUserStmt.setString(1, userId);
            int userRowsDeleted = deleteUserStmt.executeUpdate();

            if (userRowsDeleted == 0) {
                System.err.println("Không thể xóa người dùng với ID: " + userId);
                conn.rollback();
                return false;
            }

            // Xác nhận giao dịch nếu tất cả các bước đều thành công
            conn.commit();
            System.out.println("Đã xóa thành công sinh viên (ID: " + studentId + ") và người dùng liên kết (ID: " + userId + ")");
            return true;

        } catch (SQLException e) {
            if (conn != null) {
                try {
                    conn.rollback(); // Hoàn tác giao dịch nếu có lỗi
                } catch (SQLException ex) {
                    System.err.println("Lỗi khi hoàn tác giao dịch: " + ex.getMessage());
                }
            }
            System.err.println("Lỗi khi xóa sinh viên và người dùng: " + e.getMessage());
            throw e;
        } finally {
            // Đóng tất cả các tài nguyên
            try {
                if (rs != null) rs.close();
                if (getUserIdStmt != null) getUserIdStmt.close();
                if (deleteStudentStmt != null) deleteStudentStmt.close();
                if (deleteUserStmt != null) deleteUserStmt.close();
                if (conn != null) conn.close();
            } catch (SQLException e) {
                System.err.println("Lỗi khi đóng kết nối: " + e.getMessage());
            }
        }
    }

    /**
     * Get a student by ID using an existing connection.
     * This method *only* retrieves the basic student details, including class_id.
     * Related entities (Parent, Courses) are NOT loaded here.
     *
     * @param conn the active database connection
     * @param studentId the student ID
     * @return the Student object with basic details or null if not found
     * @throws SQLException if a database access error occurs
     */
    public Student getStudentById(Connection conn, String studentId) throws SQLException {
        String sql = "SELECT id, name, gender, contact_number, birthday, email, class_id FROM students WHERE id = ?";
        // Assuming students table has class_id

        try (PreparedStatement statement = conn.prepareStatement(sql)) {
            statement.setString(1, studentId);

            try (ResultSet resultSet = statement.executeQuery()) {
                if (resultSet.next()) {
                    return extractStudentFromResultSet(resultSet);
                }
            }
        }
        return null;
    }

    /**
     * Get a student by ID. Manages its own connection.
     * This method *only* retrieves the basic student details, including class_id.
     * Related entities (Parent, Courses) are NOT loaded here.
     *
     * @param studentId the student ID
     * @return the Student object with basic details or null if not found
     * @throws SQLException if a database access error occurs
     */
    public Student getStudentById(String studentId) throws SQLException {
        try (Connection conn = DatabaseConnection.getConnection()) {
            return getStudentById(conn, studentId);
        }
    }

    /**
     * Find a student by ID (returns Optional) using an existing connection.
     * This method *only* retrieves the basic student details.
     * Related entities (Parent, Courses) are NOT loaded here.
     *
     * @param conn the active database connection
     * @param studentId the student ID
     * @return Optional containing the Student if found, empty Optional otherwise
     */
    public Optional<Student> findById(Connection conn, String studentId) {
        try {
            return Optional.ofNullable(getStudentById(conn, studentId));
        } catch (SQLException e) {
            LOGGER.log(Level.SEVERE, "Error finding student by ID using existing connection: " + studentId, e);
            return Optional.empty();
        }
    }

    /**
     * Find a student by ID (returns Optional). Manages its own connection.
     * This method *only* retrieves the basic student details.
     * Related entities (Parent, Courses) are NOT loaded here.
     *
     * @param studentId the student ID
     * @return Optional containing the Student if found, empty Optional otherwise
     */
    public Optional<Student> findById(String studentId) {
        try (Connection conn = DatabaseConnection.getConnection()) {
            return Optional.ofNullable(getStudentById(conn, studentId));
        } catch (SQLException e) {
            LOGGER.log(Level.SEVERE, "Error finding student by ID: " + studentId, e);
            return Optional.empty();
        }
    }

    /**
     * Get all students from the database. Manages its own connection.
     * This method *only* retrieves basic student details, including class_id.
     * Related entities (Parent, Courses) are NOT loaded here.
     *
     * @return List of all students with basic details
     * @throws SQLException if a database access error occurs
     */
    public List<Student> getAllStudents() throws SQLException {
        List<Student> students = new ArrayList<>();
<<<<<<< HEAD
        String sql = "SELECT id, name, gender, contact_number, birthday, Parent_Name, Parent_PhoneNumber FROM students";
=======
        String sql = "SELECT id, name, gender, contact_number, birthday, email, class_id FROM students";
        // Assuming students table has class_id
>>>>>>> c5ff482b

        try (Connection conn = DatabaseConnection.getConnection();
             Statement statement = conn.createStatement();
             ResultSet resultSet = statement.executeQuery(sql)) {
            while (resultSet.next()) {
                students.add(extractStudentFromResultSet(resultSet));
            }
        }
        return students;
    }

    /**
     * Search students by name or email. Manages its own connection.
     * This method *only* retrieves basic student details, including class_id.
     * Related entities (Parent, Courses) are NOT loaded here.
     *
     * @param searchTerm the search term
     * @return List of matching students with basic details
     * @throws SQLException if a database access error occurs
     */
    public List<Student> searchStudents(String searchTerm) throws SQLException {
        List<Student> students = new ArrayList<>();
        String sql = "SELECT id, name, gender, contact_number, birthday, email, class_id FROM students WHERE name LIKE ? OR email LIKE ?";
        // Assuming students table has class_id

        try (Connection conn = DatabaseConnection.getConnection();
             PreparedStatement statement = conn.prepareStatement(sql)) {
            String searchPattern = "%" + searchTerm + "%";
            statement.setString(1, searchPattern);
            statement.setString(2, searchPattern);

            try (ResultSet resultSet = statement.executeQuery()) {
                while (resultSet.next()) {
                    students.add(extractStudentFromResultSet(resultSet));
                }
            }
        }
        return students;
    }

<<<<<<< HEAD
    /**
     * Enroll a student in a course using an existing connection.
     *
     * @param conn the active database connection
     * @param studentId the student ID
     * @param courseId  the course ID
     * @return true if successful
     * @throws SQLException if a database access error occurs
     */
    private boolean enrollStudentInCourse(Connection conn, String studentId, String courseId) {
        System.out.println("DEBUG: enrollStudentInCourse is currently not active. Skipping interaction.");
        return true; // Return true nhưng không thực hiện gì liên quan tới DB
=======
    private boolean enrollStudentInCourse(Connection conn, String studentId, String courseId) throws SQLException {
        String sql = "INSERT INTO course_student (course_id, student_id) VALUES (?, ?)";
        try (PreparedStatement statement = conn.prepareStatement(sql)) {
            statement.setString(1, courseId);
            statement.setString(2, studentId);
            return statement.executeUpdate() > 0;
        }
>>>>>>> c5ff482b
    }

    public boolean enrollStudentInCourse(String studentId, String courseId) throws SQLException {
        try (Connection conn = DatabaseConnection.getConnection()) {
            return enrollStudentInCourse(conn, studentId, courseId);
        }
    }

<<<<<<< HEAD
    /**
     * Withdraw a student from a course using an existing connection.
     *
     * @param conn the active database connection
     * @param studentId the student ID
     * @param courseId  the course ID
     * @return true if successful
     * @throws SQLException if a database access error occurs
     */
    private boolean withdrawStudentFromCourse(Connection conn, String studentId, String courseId) {
        System.out.println("DEBUG: withdrawStudentFromCourse is currently not active. Skipping interaction.");
        return true; // Return true nhưng không thực hiện gì liên quan tới DB
=======
    private boolean withdrawStudentFromCourse(Connection conn, String studentId, String courseId) throws SQLException {
        String sql = "DELETE FROM course_student WHERE course_id = ? AND student_id = ?";
        try (PreparedStatement statement = conn.prepareStatement(sql)) {
            statement.setString(1, courseId);
            statement.setString(2, studentId);
            return statement.executeUpdate() > 0;
        }
>>>>>>> c5ff482b
    }

    public boolean withdrawStudentFromCourse(String studentId, String courseId) throws SQLException {
        try (Connection conn = DatabaseConnection.getConnection()) {
            return withdrawStudentFromCourse(conn, studentId, courseId);
        }
    }

    private boolean linkStudentToParent(Connection conn, String studentId, String parentId) throws SQLException {
        String sql = "INSERT INTO parent_student (parent_id, student_id) VALUES (?, ?)";
        try (PreparedStatement statement = conn.prepareStatement(sql)) {
            statement.setString(1, parentId);
            statement.setString(2, studentId);
            return statement.executeUpdate() > 0;
        }
    }

    public boolean linkStudentToParent(String studentId, String parentId) throws SQLException {
        try (Connection conn = DatabaseConnection.getConnection()) {
            return linkStudentToParent(conn, studentId, parentId);
        }
    }

    private void removeAllParentLinks(Connection conn, String studentId) throws SQLException {
        String sql = "DELETE FROM parent_student WHERE student_id = ?";
        try (PreparedStatement statement = conn.prepareStatement(sql)) {
            statement.setString(1, studentId);
            statement.executeUpdate();
        }
    }

    private void removeAllCourseEnrollments(Connection conn, String studentId) throws SQLException {
        String sql = "DELETE FROM course_student WHERE student_id = ?";
        try (PreparedStatement statement = conn.prepareStatement(sql)) {
            statement.setString(1, studentId);
            statement.executeUpdate();
        }
    }

<<<<<<< HEAD

    /**
     * Get courses for a student using an existing connection.
     * This method requires the CourseDAO dependency to be set.
     *
     * @param conn the active database connection
     * @param studentId the student ID
     * @return List of courses the student is enrolled in. Returns empty list if none or on error.
     * @throws SQLException if a database access error occurs
     * @throws IllegalStateException if CourseDAO dependency has not been set
     */
=======
    private Parent getParentForStudent(Connection conn, String studentId) throws SQLException {
        if (this.parentDAO == null) {
            throw new IllegalStateException("ParentDAO dependency has not been set on StudentDAO. Cannot load parent.");
        }
        String sql = "SELECT parent_id FROM parent_student WHERE student_id = ? LIMIT 1";
        try (PreparedStatement statement = conn.prepareStatement(sql)) {
            statement.setString(1, studentId);
            try (ResultSet resultSet = statement.executeQuery()) {
                if (resultSet.next()) {
                    String parentId = resultSet.getString("parent_id");
                    return this.parentDAO.getById(conn, parentId); // Assuming ParentDAO has getById(conn, id)
                }
            }
        }
        return null;
    }

    public Optional<Parent> getParentForStudent(String studentId) {
        try (Connection conn = DatabaseConnection.getConnection()) {
            return Optional.ofNullable(getParentForStudent(conn, studentId));
        } catch (SQLException | IllegalStateException e) {
            LOGGER.log(Level.SEVERE, "Error getting parent for student " + studentId, e);
            return Optional.empty();
        }
    }

>>>>>>> c5ff482b
    private List<Course> getCoursesForStudent(Connection conn, String studentId) throws SQLException {
        if (this.courseDAO == null) {
            throw new IllegalStateException("CourseDAO dependency has not been set on StudentDAO. Cannot load courses.");
        }
        return this.courseDAO.getCoursesByStudentId(conn, studentId); // Assuming CourseDAO has this method
    }

    public List<Course> getCoursesForStudent(String studentId) {
        try (Connection conn = DatabaseConnection.getConnection()) {
            return getCoursesForStudent(conn, studentId);
        } catch (SQLException | IllegalStateException e) {
            LOGGER.log(Level.SEVERE, "Error getting courses for student " + studentId, e);
            return new ArrayList<>();
        }
    }

    /**
     * Helper method to extract a Student object from a ResultSet.
     * This method extracts basic student data including class_id.
     * It does NOT load related entities (Parent, Courses).
     *
     * @param resultSet ResultSet containing student data
     * @return the Student object with basic details
     * @throws SQLException if a database access error occurs
     */

    private Student extractStudentFromResultSet(ResultSet resultSet) throws SQLException {
        String id = resultSet.getString("id");
        String name = resultSet.getString("name");
        String gender = resultSet.getString("gender");
        String contactNumber = resultSet.getString("contact_number");
        String birthday = resultSet.getString("birthday");
<<<<<<< HEAD
        String parentName = resultSet.getString("Parent_Name"); // Thêm thông tin phụ huynh
        String parentPhoneNumber = resultSet.getString("Parent_PhoneNumber"); // Thêm số ĐT phụ huynh
=======
        String email = resultSet.getString("email");
        String classId = resultSet.getString("class_id"); // Extract class_id

>>>>>>> c5ff482b
        Student student = new Student();
        student.setId(id);
        student.setName(name);
        student.setGender(gender);
        student.setContactNumber(contactNumber);
        student.setBirthday(birthday);
<<<<<<< HEAD
        student.setParentName(parentName); // Đặt thông tin phụ huynh
        student.setParentPhoneNumber(parentPhoneNumber); // Đặt số ĐT phụ huynh
=======
        student.setEmail(email);
        student.setClassId(classId); // Set class_id on the student object

        student.setParent(null);
        student.setCurrentCourses(new ArrayList<>());

>>>>>>> c5ff482b
        return student;
    }



    /**
     * Helper method to prepare a PreparedStatement from a Student object.
     * Assumes student object has classId.
     * Does NOT manage connection or close the statement.
     *
     * @param statement the PreparedStatement to prepare
     * @param student the Student providing the values
     * @throws SQLException if a database access error occurs
     */
    private void prepareStatementFromStudent(PreparedStatement statement, Student student) throws SQLException {
        statement.setString(1, student.getId());
        statement.setString(2, student.getName());
        statement.setString(3, student.getGender());
        statement.setString(4, student.getContactNumber());
        statement.setString(5, student.getBirthday());
        statement.setString(6, student.getEmail());
<<<<<<< HEAD
        statement.setString(7, student.getStatus());
        statement.setString(8, student.getParentName());
        statement.setString(9, student.getParentPhoneNumber());
=======
        statement.setString(7, student.getClassId()); // Assuming Student model has getClassId() and setClassId()
        // And the SQL for INSERT has 7 placeholders
>>>>>>> c5ff482b
    }

    public boolean save(Student student) {
        try {
            return insertStudent(student);
        } catch (SQLException e) {
            LOGGER.log(Level.SEVERE, "Error saving student: " + student.getId(), e);
            return false;
        }
    }

    public boolean update(Student student) {
        try {
<<<<<<< HEAD
            // updateStudent now handles updating parent/course links based on the student object
            return updateStudentAndUser(student);
=======
            return updateStudent(student);
>>>>>>> c5ff482b
        } catch (SQLException e) {
            LOGGER.log(Level.SEVERE, "Error updating student: " + student.getId(), e);
            return false;
        }
    }

    public boolean delete(String studentId) {
        try {
            return deleteStudent(studentId);
        } catch (SQLException e) {
            LOGGER.log(Level.SEVERE, "Error deleting student: " + studentId, e);
            return false;
        }
    }

    public List<Student> findAll() {
        try {
            return getAllStudents();
        } catch (SQLException e) {
            LOGGER.log(Level.SEVERE, "Error finding all students", e);
            return new ArrayList<>();
        }
    }

    public List<Student> search(String searchTerm) {
        try {
            return searchStudents(searchTerm);
        } catch (SQLException e) {
            LOGGER.log(Level.SEVERE, "Error searching students with term: " + searchTerm, e);
            return new ArrayList<>();
        }
    }

    public List<Student> findBySessionId(String sessionId) throws SQLException {
        List<Student> students = new ArrayList<>();
        // This SQL assumes a direct link or an intermediate table like session_student or attendance
        // If students are linked to sessions via their class, and sessions are linked to classes,
        // the join might be more complex (e.g., students -> classes -> class_sessions).
        // The current query assumes a table `session_student` links students directly to sessions.
        // If your schema is different (e.g., students have a class_id, and sessions have a class_id),
        // you would query students by the class_id associated with the session_id.

        // Let's assume for now that students are linked to sessions via an "attendance" or "session_student" table.
        // If students are primarily identified by their `class_id` for a session, it's better to first
        // get the `class_id` for the `sessionId` and then use `findByClassId`.
        // However, if a session can have students from multiple classes (unlikely for typical school structure)
        // or if there's a direct `session_student` link, this query is okay.

        String sql = "SELECT s.id, s.name, s.gender, s.contact_number, s.birthday, s.email, s.class_id " +
                "FROM students s " +
                "JOIN attendance a ON s.id = a.student_id " + // Or session_student table
                "WHERE a.session_id = ?";

        try (Connection conn = DatabaseConnection.getConnection();
             PreparedStatement statement = conn.prepareStatement(sql)) {

            statement.setString(1, sessionId);

            try (ResultSet resultSet = statement.executeQuery()) {
                while (resultSet.next()) {
                    students.add(extractStudentFromResultSet(resultSet));
                }
            }
        } catch (SQLException e) {
            LOGGER.log(Level.SEVERE, "Error finding students by session ID: " + sessionId, e);
            throw e;
        }
        return students;
    }
  
     //* Finds all students belonging to a specific class ID.
     //* Manages its own connection.
     //* Returns students with basic data only (including their class_id).
     //*
     //* @param classId The ID of the class.
     //* @return A list of students belonging to the class. Returns an empty list if no students are found or on error.
     //*/
    public List<Student> findByClassId(String classId) {
        List<Student> students = new ArrayList<>();
        // Ensure your 'students' table has a 'class_id' column or similar foreign key to the 'classes' table.
        String sql = "SELECT id, name, gender, contact_number, birthday, email, class_id FROM students WHERE class_id = ?";

        if (classId == null || classId.trim().isEmpty()) {
            LOGGER.log(Level.WARNING, "findByClassId called with null or empty classId.");
            return students; // Return empty list for invalid input
        }

        try (Connection conn = DatabaseConnection.getConnection();
             PreparedStatement statement = conn.prepareStatement(sql)) {

            statement.setString(1, classId);

            try (ResultSet resultSet = statement.executeQuery()) {
                while (resultSet.next()) {
                    // Uses the updated extractStudentFromResultSet which includes class_id
                    students.add(extractStudentFromResultSet(resultSet));
                }
            }
        } catch (SQLException e) {
            LOGGER.log(Level.SEVERE, "Error finding students by class ID: " + classId, e);
            // Depending on desired behavior, you might throw e or just return empty list
        }
        return students;
    }

    public boolean createStudentAndUserTransaction(Student student, String address) throws SQLException {
        Connection conn = null;
        String generatedUserId = null; // ID cho bảng users

        // SQL cho bảng users: Loại bỏ 'email', 'address' được sử dụng.
        String userInsertSql = "INSERT INTO users (id, name, gender, contact_number, birthday, address, active) VALUES (?, ?, ?, ?, ?, ?, ?)";

        // SQL cho bảng students:
        // Loại bỏ 'email'.
        // Thêm: address, status, parent_one_name, parent_one_contact, parent_two_name, parent_two_contact.
        // user_id là FK trỏ tới bảng users.
        // id là PK của bảng students (ví dụ S001).
        String studentInsertSql = "INSERT INTO students (id, user_id, name, gender, contact_number, birthday, " +
                "address, status, Parent_Name, Parent_PhoneNumber) " +
                "VALUES (?, ?, ?, ?, ?, ?, ?, ?, ?, ?)";

        try {
            conn = DatabaseConnection.getConnection();
            conn.setAutoCommit(false); // Bắt đầu transaction

            // 1. Thêm vào bảng 'users'
            generatedUserId = UUID.randomUUID().toString(); // Tạo ID duy nhất cho user
            try (PreparedStatement userStmt = conn.prepareStatement(userInsertSql)) {
                userStmt.setString(1, generatedUserId);
                userStmt.setString(2, student.getName());
                userStmt.setString(3, student.getGender());
                userStmt.setString(4, student.getContactNumber());
                userStmt.setString(5, student.getBirthday());

                // student.getEmail() không còn được sử dụng.
                // Sử dụng tham số 'address' cho cột address của user
                if (address != null && !address.trim().isEmpty()) {
                    userStmt.setString(6, address);
                } else {
                    userStmt.setNull(6, Types.VARCHAR);
                }
                userStmt.setBoolean(7, true); // Mặc định user active

                int userRowsInserted = userStmt.executeUpdate();
                if (userRowsInserted == 0) {
                    conn.rollback();
                    System.err.println("Thất bại khi tạo bản ghi user cho sinh viên: " + student.getName());
                    return false;
                }
            }

            // 2. Thêm vào bảng 'students'
            if (student.getId() == null || student.getId().trim().isEmpty()) {
                conn.rollback();
                System.err.println("Thiếu ID sinh viên. Không thể thêm vào bảng students.");
                throw new SQLException("ID sinh viên là bắt buộc để thêm bản ghi sinh viên.");
            }

            try (PreparedStatement studentStmt = conn.prepareStatement(studentInsertSql)) {
                studentStmt.setString(1, student.getId());         // PK của student
                studentStmt.setString(2, generatedUserId);         // FK user_id
                studentStmt.setString(3, student.getName());
                studentStmt.setString(4, student.getGender());
                studentStmt.setString(5, student.getContactNumber());
                studentStmt.setString(6, student.getBirthday());

                // student.getEmail() không còn được sử dụng.
                // Sử dụng tham số 'address' cho cột address của student
                if (address != null && !address.trim().isEmpty()) {
                    studentStmt.setString(7, address);
                } else {
                    studentStmt.setNull(7, Types.VARCHAR);
                }

                // Sử dụng student.getStatus() hoặc một giá trị mặc định nếu null
                studentStmt.setString(8, student.getStatus() != null ? student.getStatus() : "ACTIVE"); // status

                // Thêm thông tin cha mẹ trực tiếp từ đối tượng Student
                studentStmt.setString(9, student.getParentName());
                studentStmt.setString(10, student.getParentPhoneNumber());



                int studentRowsInserted = studentStmt.executeUpdate();
                if (studentRowsInserted == 0) {
                    conn.rollback();
                    System.err.println("Thất bại khi tạo bản ghi student cho: " + student.getName());
                    return false;
                }
            }

            // 3. Liên kết với Parent (PHẦN NÀY ĐÃ BỊ LOẠI BỎ)
            // Logic "if (student.getParent() != null ... linkStudentToParent)" đã không còn cần thiết
            // vì thông tin cha mẹ đã được lưu trực tiếp vào bảng students.

            // 4. Đăng ký khóa học (nếu có, sử dụng lại logic hiện có)
            if (student.getCurrentCourses() != null && !student.getCurrentCourses().isEmpty()) {
                for (Course course : student.getCurrentCourses()) {
                    // Giả sử bạn có phương thức enrollStudentInCourse(Connection conn, String studentId, String courseId)
                    if (!enrollStudentInCourse(conn, student.getId(), course.getCourseId())) {
                        conn.rollback();
                        System.err.println("Thất bại khi đăng ký sinh viên " + student.getId() + " vào khóa học " + course.getCourseId());
                        return false;
                    }
                }
            }

            conn.commit(); // Commit transaction nếu tất cả thành công
            return true;
        } catch (SQLException e) {
            if (conn != null) {
                try {
                    conn.rollback(); // Rollback nếu có lỗi SQL
                } catch (SQLException ex) {
                    System.err.println("Lỗi trong quá trình rollback database: " + ex.getMessage());
                }
            }
            System.err.println("Giao dịch database thất bại khi tạo student và user: " + e.getMessage());
            e.printStackTrace();
            throw e; // Ném lại exception để lớp gọi xử lý
        } finally {
            if (conn != null) {
                try {
                    conn.setAutoCommit(true); // Reset auto-commit
                    conn.close();
                } catch (SQLException e) {
                    System.err.println("Lỗi khi đóng kết nối database: " + e.getMessage());
                }
            }
        }
    }
<<<<<<< HEAD

}
=======
}
>>>>>>> c5ff482b
<|MERGE_RESOLUTION|>--- conflicted
+++ resolved
@@ -65,13 +65,6 @@
 
             if (rowsInserted > 0) {
                 // Link related entities within the same transaction
-<<<<<<< HEAD
-=======
-                if (student.getParent() != null && student.getParent().getId() != null) {
-                    linkStudentToParent(conn, student.getId(), student.getParent().getId());
-                }
-
->>>>>>> c5ff482b
                 if (student.getCurrentCourses() != null && !student.getCurrentCourses().isEmpty()) {
                     for (Course course : student.getCurrentCourses()) {
                         if (course.getCourseId() != null) {
@@ -96,7 +89,6 @@
      * @return true if successful
      * @throws SQLException if a database access error occurs
      */
-<<<<<<< HEAD
     public boolean updateStudentAndUser(Student student) throws SQLException {
         String updateStudentSql = "UPDATE students SET name = ?, contact_number = ?, birthday = ?, Parent_Name = ?, Parent_PhoneNumber = ? WHERE id = ?";        String updateUserSql = "UPDATE users SET name = ?, contact_number = ?, birthday = ? WHERE id = ?";
         Connection conn = null;
@@ -123,48 +115,6 @@
                 userStmt.setString(3, student.getBirthday());
                 userStmt.setString(4, student.getUserId()); // Guaranteed user_id
                 userStmt.executeUpdate(); // No need for rollback handling here
-=======
-    public boolean updateStudent(Student student) throws SQLException {
-        String sql = "UPDATE students SET name = ?, gender = ?, contact_number = ?, " +
-                "birthday = ?, email = ?, class_id = ? WHERE id = ?";
-        // Assuming your students table has a class_id column. Adjust if needed.
-
-        try (Connection conn = DatabaseConnection.getConnection();
-             PreparedStatement statement = conn.prepareStatement(sql)) {
-
-            conn.setAutoCommit(false); // Start transaction
-
-            statement.setString(1, student.getName());
-            statement.setString(2, student.getGender());
-            statement.setString(3, student.getContactNumber());
-            statement.setString(4, student.getBirthday());
-            statement.setString(5, student.getEmail());
-            statement.setString(6, student.getClassId()); // Assuming Student model has getClassId()
-            statement.setString(7, student.getId());
-
-
-            int rowsUpdated = statement.executeUpdate();
-
-            if (rowsUpdated > 0) {
-                // Update parent relationship by removing all and re-adding if parent exists
-                removeAllParentLinks(conn, student.getId());
-                if (student.getParent() != null && student.getParent().getId() != null) {
-                    linkStudentToParent(conn, student.getId(), student.getParent().getId());
-                }
-
-                // Update course enrollments by removing all and re-adding current ones
-                removeAllCourseEnrollments(conn, student.getId());
-                if (student.getCurrentCourses() != null) {
-                    for (Course course : student.getCurrentCourses()) {
-                        if (course.getCourseId() != null) {
-                            enrollStudentInCourse(conn, student.getId(), course.getCourseId());
-                        }
-                    }
-                }
-                conn.commit(); // Commit transaction
-            } else {
-                conn.rollback(); // Rollback if update failed
->>>>>>> c5ff482b
             }
 
             conn.commit(); // Commit transaction
@@ -199,17 +149,9 @@
         PreparedStatement deleteUserStmt = null;
         ResultSet rs = null;
 
-<<<<<<< HEAD
         try {
             conn = DatabaseConnection.getConnection();
             conn.setAutoCommit(false); // Bắt đầu giao dịch
-=======
-            // Use the same connection for related operations within the transaction
-            removeAllParentLinks(conn, studentId);
-            removeAllCourseEnrollments(conn, studentId);
-            // You might also want to remove student from student_session or attendance records if they exist
-            // removeStudentFromSessions(conn, studentId); // Example
->>>>>>> c5ff482b
 
             // Bước 1: Lấy user_id từ bảng students trước
             getUserIdStmt = conn.prepareStatement(getUserIdSql);
@@ -370,12 +312,7 @@
      */
     public List<Student> getAllStudents() throws SQLException {
         List<Student> students = new ArrayList<>();
-<<<<<<< HEAD
         String sql = "SELECT id, name, gender, contact_number, birthday, Parent_Name, Parent_PhoneNumber FROM students";
-=======
-        String sql = "SELECT id, name, gender, contact_number, birthday, email, class_id FROM students";
-        // Assuming students table has class_id
->>>>>>> c5ff482b
 
         try (Connection conn = DatabaseConnection.getConnection();
              Statement statement = conn.createStatement();
@@ -415,8 +352,6 @@
         }
         return students;
     }
-
-<<<<<<< HEAD
     /**
      * Enroll a student in a course using an existing connection.
      *
@@ -429,15 +364,7 @@
     private boolean enrollStudentInCourse(Connection conn, String studentId, String courseId) {
         System.out.println("DEBUG: enrollStudentInCourse is currently not active. Skipping interaction.");
         return true; // Return true nhưng không thực hiện gì liên quan tới DB
-=======
-    private boolean enrollStudentInCourse(Connection conn, String studentId, String courseId) throws SQLException {
-        String sql = "INSERT INTO course_student (course_id, student_id) VALUES (?, ?)";
-        try (PreparedStatement statement = conn.prepareStatement(sql)) {
-            statement.setString(1, courseId);
-            statement.setString(2, studentId);
-            return statement.executeUpdate() > 0;
-        }
->>>>>>> c5ff482b
+
     }
 
     public boolean enrollStudentInCourse(String studentId, String courseId) throws SQLException {
@@ -445,8 +372,6 @@
             return enrollStudentInCourse(conn, studentId, courseId);
         }
     }
-
-<<<<<<< HEAD
     /**
      * Withdraw a student from a course using an existing connection.
      *
@@ -459,15 +384,6 @@
     private boolean withdrawStudentFromCourse(Connection conn, String studentId, String courseId) {
         System.out.println("DEBUG: withdrawStudentFromCourse is currently not active. Skipping interaction.");
         return true; // Return true nhưng không thực hiện gì liên quan tới DB
-=======
-    private boolean withdrawStudentFromCourse(Connection conn, String studentId, String courseId) throws SQLException {
-        String sql = "DELETE FROM course_student WHERE course_id = ? AND student_id = ?";
-        try (PreparedStatement statement = conn.prepareStatement(sql)) {
-            statement.setString(1, courseId);
-            statement.setString(2, studentId);
-            return statement.executeUpdate() > 0;
-        }
->>>>>>> c5ff482b
     }
 
     public boolean withdrawStudentFromCourse(String studentId, String courseId) throws SQLException {
@@ -507,8 +423,6 @@
         }
     }
 
-<<<<<<< HEAD
-
     /**
      * Get courses for a student using an existing connection.
      * This method requires the CourseDAO dependency to be set.
@@ -519,34 +433,6 @@
      * @throws SQLException if a database access error occurs
      * @throws IllegalStateException if CourseDAO dependency has not been set
      */
-=======
-    private Parent getParentForStudent(Connection conn, String studentId) throws SQLException {
-        if (this.parentDAO == null) {
-            throw new IllegalStateException("ParentDAO dependency has not been set on StudentDAO. Cannot load parent.");
-        }
-        String sql = "SELECT parent_id FROM parent_student WHERE student_id = ? LIMIT 1";
-        try (PreparedStatement statement = conn.prepareStatement(sql)) {
-            statement.setString(1, studentId);
-            try (ResultSet resultSet = statement.executeQuery()) {
-                if (resultSet.next()) {
-                    String parentId = resultSet.getString("parent_id");
-                    return this.parentDAO.getById(conn, parentId); // Assuming ParentDAO has getById(conn, id)
-                }
-            }
-        }
-        return null;
-    }
-
-    public Optional<Parent> getParentForStudent(String studentId) {
-        try (Connection conn = DatabaseConnection.getConnection()) {
-            return Optional.ofNullable(getParentForStudent(conn, studentId));
-        } catch (SQLException | IllegalStateException e) {
-            LOGGER.log(Level.SEVERE, "Error getting parent for student " + studentId, e);
-            return Optional.empty();
-        }
-    }
-
->>>>>>> c5ff482b
     private List<Course> getCoursesForStudent(Connection conn, String studentId) throws SQLException {
         if (this.courseDAO == null) {
             throw new IllegalStateException("CourseDAO dependency has not been set on StudentDAO. Cannot load courses.");
@@ -579,31 +465,16 @@
         String gender = resultSet.getString("gender");
         String contactNumber = resultSet.getString("contact_number");
         String birthday = resultSet.getString("birthday");
-<<<<<<< HEAD
         String parentName = resultSet.getString("Parent_Name"); // Thêm thông tin phụ huynh
         String parentPhoneNumber = resultSet.getString("Parent_PhoneNumber"); // Thêm số ĐT phụ huynh
-=======
-        String email = resultSet.getString("email");
-        String classId = resultSet.getString("class_id"); // Extract class_id
-
->>>>>>> c5ff482b
         Student student = new Student();
         student.setId(id);
         student.setName(name);
         student.setGender(gender);
         student.setContactNumber(contactNumber);
         student.setBirthday(birthday);
-<<<<<<< HEAD
         student.setParentName(parentName); // Đặt thông tin phụ huynh
         student.setParentPhoneNumber(parentPhoneNumber); // Đặt số ĐT phụ huynh
-=======
-        student.setEmail(email);
-        student.setClassId(classId); // Set class_id on the student object
-
-        student.setParent(null);
-        student.setCurrentCourses(new ArrayList<>());
-
->>>>>>> c5ff482b
         return student;
     }
 
@@ -625,14 +496,9 @@
         statement.setString(4, student.getContactNumber());
         statement.setString(5, student.getBirthday());
         statement.setString(6, student.getEmail());
-<<<<<<< HEAD
         statement.setString(7, student.getStatus());
         statement.setString(8, student.getParentName());
         statement.setString(9, student.getParentPhoneNumber());
-=======
-        statement.setString(7, student.getClassId()); // Assuming Student model has getClassId() and setClassId()
-        // And the SQL for INSERT has 7 placeholders
->>>>>>> c5ff482b
     }
 
     public boolean save(Student student) {
@@ -646,12 +512,8 @@
 
     public boolean update(Student student) {
         try {
-<<<<<<< HEAD
             // updateStudent now handles updating parent/course links based on the student object
             return updateStudentAndUser(student);
-=======
-            return updateStudent(student);
->>>>>>> c5ff482b
         } catch (SQLException e) {
             LOGGER.log(Level.SEVERE, "Error updating student: " + student.getId(), e);
             return false;
@@ -883,9 +745,5 @@
             }
         }
     }
-<<<<<<< HEAD
 
 }
-=======
-}
->>>>>>> c5ff482b
