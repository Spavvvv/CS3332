
package src.dao;

import javafx.scene.control.Alert;
import src.model.person.Parent;
import src.model.person.Student;
import src.model.system.course.Course;
import utils.DatabaseConnection;
import java.util.UUID;
import java.sql.*;
import java.util.ArrayList;
import java.util.List;
import java.util.Optional;
import java.util.logging.Level;
import java.util.logging.Logger;

/**
 * Data Access Object for Student entities
 * Modified to use explicit methods for loading related entities (Parent, Courses)
 * to avoid recursive loading issues.
 */
public class StudentDAO {
<<<<<<< HEAD
=======
    private static final Logger LOGGER = Logger.getLogger(StudentDAO.class.getName());
>>>>>>> 63a296eb

    private ParentDAO parentDAO; // This will be injected
    private CourseDAO courseDAO; // This will be injected

    /**
     * Constructor. Dependencies are not initialized here; they must be set externally.
     */
    public StudentDAO() {
        // Dependencies ParentDAO and CourseDAO will be set by DaoManager or equivalent
    }

    /**
     * Set ParentDAO - used for dependency injection.
     *
     * @param parentDAO The ParentDAO instance
     */
    public void setParentDAO(ParentDAO parentDAO) {
        this.parentDAO = parentDAO;
    }

    /**
     * Set CourseDAO - used for dependency injection.
     *
     * @param courseDAO The CourseDAO instance
     */
    public void setCourseDAO(CourseDAO courseDAO) {
        this.courseDAO = courseDAO;
    }

    /**
     * Insert a new student into the database. Manages its own connection and transaction.
     * Related entities (Parent, Courses) must be linked separately *after* the student is inserted,
     * or included in the transaction here if the Student object already contains them.
     * This version links parent and courses within the transaction if present in the student object.
     *
     * @param student the student to insert
     * @return true if successful
     * @throws SQLException if a database access error occurs
     */
    public boolean insertStudent(Student student) throws SQLException {
        String sql = "INSERT INTO students (id, name, gender, contact_number, birthday, email, class_id) VALUES (?, ?, ?, ?, ?, ?, ?)";
        // Assuming your students table has a class_id column. Adjust if needed.

        try (Connection conn = DatabaseConnection.getConnection();
             PreparedStatement statement = conn.prepareStatement(sql)) {

            conn.setAutoCommit(false); // Start transaction

            prepareStatementFromStudent(statement, student); // This helper needs to be updated for class_id
            // If your prepareStatementFromStudent doesn't handle class_id, you'll need to set it here:
            // statement.setString(7, student.getClassId()); // Assuming Student model has getClassId()

            int rowsInserted = statement.executeUpdate();

            if (rowsInserted > 0) {
                // Link related entities within the same transaction
<<<<<<< HEAD
                if (student.getParent() != null) {
=======
                if (student.getParent() != null && student.getParent().getId() != null) {
>>>>>>> 63a296eb
                    linkStudentToParent(conn, student.getId(), student.getParent().getId());
                }

                if (student.getCurrentCourses() != null && !student.getCurrentCourses().isEmpty()) {
                    for (Course course : student.getCurrentCourses()) {
                        if (course.getCourseId() != null) {
                            enrollStudentInCourse(conn, student.getId(), course.getCourseId());
                        }
                    }
                }
                conn.commit(); // Commit transaction
            } else {
                conn.rollback(); // Rollback if insertion failed
            }

            return rowsInserted > 0;
        }
    }

    /**
     * Update an existing student in the database. Manages its own connection and transaction.
     * Updates basic student details and relationship links.
     *
     * @param student the student to update
     * @return true if successful
     * @throws SQLException if a database access error occurs
     */
    public boolean updateStudent(Student student) throws SQLException {
        String sql = "UPDATE students SET name = ?, gender = ?, contact_number = ?, " +
                "birthday = ?, email = ?, class_id = ? WHERE id = ?";
        // Assuming your students table has a class_id column. Adjust if needed.

        try (Connection conn = DatabaseConnection.getConnection();
             PreparedStatement statement = conn.prepareStatement(sql)) {

            conn.setAutoCommit(false); // Start transaction

            statement.setString(1, student.getName());
            statement.setString(2, student.getGender());
            statement.setString(3, student.getContactNumber());
            statement.setString(4, student.getBirthday());
            statement.setString(5, student.getEmail());
            statement.setString(6, student.getClassId()); // Assuming Student model has getClassId()
            statement.setString(7, student.getId());


            int rowsUpdated = statement.executeUpdate();

            if (rowsUpdated > 0) {
                // Update parent relationship by removing all and re-adding if parent exists
                removeAllParentLinks(conn, student.getId());
                if (student.getParent() != null && student.getParent().getId() != null) {
                    linkStudentToParent(conn, student.getId(), student.getParent().getId());
                }

                // Update course enrollments by removing all and re-adding current ones
                removeAllCourseEnrollments(conn, student.getId());
                if (student.getCurrentCourses() != null) {
                    for (Course course : student.getCurrentCourses()) {
                        if (course.getCourseId() != null) {
                            enrollStudentInCourse(conn, student.getId(), course.getCourseId());
                        }
                    }
                }
                conn.commit(); // Commit transaction
            } else {
                conn.rollback(); // Rollback if update failed
            }

            return rowsUpdated > 0;
        }
    }

    /**
     * Delete a student from the database. Manages its own connection and transaction.
     * Removes related links before deleting the student record.
     *
     * @param studentId the ID of the student to delete
     * @return true if successful
     * @throws SQLException if a database access error occurs
     */
    public boolean deleteStudent(String studentId) throws SQLException {
        try (Connection conn = DatabaseConnection.getConnection()) {
            conn.setAutoCommit(false); // Start transaction

            // Use the same connection for related operations within the transaction
            removeAllParentLinks(conn, studentId);
            removeAllCourseEnrollments(conn, studentId);
            // You might also want to remove student from student_session or attendance records if they exist
            // removeStudentFromSessions(conn, studentId); // Example

            String sql = "DELETE FROM students WHERE id = ?";
            try (PreparedStatement statement = conn.prepareStatement(sql)) {
                statement.setString(1, studentId);
                int rowsDeleted = statement.executeUpdate();

                if (rowsDeleted > 0) {
                    conn.commit(); // Commit transaction
                } else {
                    conn.rollback(); // Rollback if deletion failed
                }
                return rowsDeleted > 0;
            }
        } // Connection is closed here
    }

    /**
     * Get a student by ID using an existing connection.
<<<<<<< HEAD
     * This method *only* retrieves the basic student details.
=======
     * This method *only* retrieves the basic student details, including class_id.
>>>>>>> 63a296eb
     * Related entities (Parent, Courses) are NOT loaded here.
     *
     * @param conn the active database connection
     * @param studentId the student ID
     * @return the Student object with basic details or null if not found
     * @throws SQLException if a database access error occurs
     */
    public Student getStudentById(Connection conn, String studentId) throws SQLException {
        String sql = "SELECT id, name, gender, contact_number, birthday, email, class_id FROM students WHERE id = ?";
        // Assuming students table has class_id

        try (PreparedStatement statement = conn.prepareStatement(sql)) {
            statement.setString(1, studentId);

            try (ResultSet resultSet = statement.executeQuery()) {
                if (resultSet.next()) {
<<<<<<< HEAD
                    // Extract basic student data ONLY
=======
>>>>>>> 63a296eb
                    return extractStudentFromResultSet(resultSet);
                }
            }
        }
        return null;
    }

    /**
     * Get a student by ID. Manages its own connection.
<<<<<<< HEAD
     * This method *only* retrieves the basic student details.
=======
     * This method *only* retrieves the basic student details, including class_id.
>>>>>>> 63a296eb
     * Related entities (Parent, Courses) are NOT loaded here.
     *
     * @param studentId the student ID
     * @return the Student object with basic details or null if not found
     * @throws SQLException if a database access error occurs
     */
    public Student getStudentById(String studentId) throws SQLException {
        try (Connection conn = DatabaseConnection.getConnection()) {
<<<<<<< HEAD
            return getStudentById(conn, studentId); // Use the helper with the new connection
=======
            return getStudentById(conn, studentId);
>>>>>>> 63a296eb
        }
    }

    /**
     * Find a student by ID (returns Optional) using an existing connection.
<<<<<<< HEAD
     * Use this when called from another DAO that already has a connection open.
=======
>>>>>>> 63a296eb
     * This method *only* retrieves the basic student details.
     * Related entities (Parent, Courses) are NOT loaded here.
     *
     * @param conn the active database connection
     * @param studentId the student ID
     * @return Optional containing the Student if found, empty Optional otherwise
     */
    public Optional<Student> findById(Connection conn, String studentId) {
        try {
<<<<<<< HEAD
            // getStudentById will now return only basic student data
            return Optional.ofNullable(getStudentById(conn, studentId));
        } catch (SQLException e) {
            System.err.println("Error finding student by ID using existing connection: " + e.getMessage());
            e.printStackTrace();
=======
            return Optional.ofNullable(getStudentById(conn, studentId));
        } catch (SQLException e) {
            LOGGER.log(Level.SEVERE, "Error finding student by ID using existing connection: " + studentId, e);
>>>>>>> 63a296eb
            return Optional.empty();
        }
    }

    /**
     * Find a student by ID (returns Optional). Manages its own connection.
     * This method *only* retrieves the basic student details.
     * Related entities (Parent, Courses) are NOT loaded here.
     *
     * @param studentId the student ID
     * @return Optional containing the Student if found, empty Optional otherwise
     */
    public Optional<Student> findById(String studentId) {
        try (Connection conn = DatabaseConnection.getConnection()) {
<<<<<<< HEAD
            // getStudentById will now return only basic student data
            return Optional.ofNullable(getStudentById(conn, studentId));
        } catch (SQLException e) {
            System.err.println("Error finding student by ID: " + e.getMessage());
            e.printStackTrace();
=======
            return Optional.ofNullable(getStudentById(conn, studentId));
        } catch (SQLException e) {
            LOGGER.log(Level.SEVERE, "Error finding student by ID: " + studentId, e);
>>>>>>> 63a296eb
            return Optional.empty();
        }
    }

    /**
     * Get all students from the database. Manages its own connection.
<<<<<<< HEAD
     * This method *only* retrieves basic student details.
=======
     * This method *only* retrieves basic student details, including class_id.
>>>>>>> 63a296eb
     * Related entities (Parent, Courses) are NOT loaded here.
     *
     * @return List of all students with basic details
     * @throws SQLException if a database access error occurs
     */
    public List<Student> getAllStudents() throws SQLException {
        List<Student> students = new ArrayList<>();
        String sql = "SELECT id, name, gender, contact_number, birthday, email, class_id FROM students";
        // Assuming students table has class_id

        try (Connection conn = DatabaseConnection.getConnection();
             Statement statement = conn.createStatement();
             ResultSet resultSet = statement.executeQuery(sql)) {

            while (resultSet.next()) {
<<<<<<< HEAD
                // Extract basic student data ONLY
=======
>>>>>>> 63a296eb
                students.add(extractStudentFromResultSet(resultSet));
            }
        }
        return students;
    }

    /**
     * Search students by name or email. Manages its own connection.
<<<<<<< HEAD
     * This method *only* retrieves basic student details.
=======
     * This method *only* retrieves basic student details, including class_id.
>>>>>>> 63a296eb
     * Related entities (Parent, Courses) are NOT loaded here.
     *
     * @param searchTerm the search term
     * @return List of matching students with basic details
     * @throws SQLException if a database access error occurs
     */
    public List<Student> searchStudents(String searchTerm) throws SQLException {
        List<Student> students = new ArrayList<>();
        String sql = "SELECT id, name, gender, contact_number, birthday, email, class_id FROM students WHERE name LIKE ? OR email LIKE ?";
        // Assuming students table has class_id

        try (Connection conn = DatabaseConnection.getConnection();
             PreparedStatement statement = conn.prepareStatement(sql)) {
            String searchPattern = "%" + searchTerm + "%";
            statement.setString(1, searchPattern);
            statement.setString(2, searchPattern);

            try (ResultSet resultSet = statement.executeQuery()) {
                while (resultSet.next()) {
<<<<<<< HEAD
                    // Extract basic student data ONLY
=======
>>>>>>> 63a296eb
                    students.add(extractStudentFromResultSet(resultSet));
                }
            }
        }
        return students;
    }

    private boolean enrollStudentInCourse(Connection conn, String studentId, String courseId) throws SQLException {
        String sql = "INSERT INTO course_student (course_id, student_id) VALUES (?, ?)";
        try (PreparedStatement statement = conn.prepareStatement(sql)) {
            statement.setString(1, courseId);
            statement.setString(2, studentId);
            return statement.executeUpdate() > 0;
        }
    }

    public boolean enrollStudentInCourse(String studentId, String courseId) throws SQLException {
        try (Connection conn = DatabaseConnection.getConnection()) {
            return enrollStudentInCourse(conn, studentId, courseId);
        }
    }

    private boolean withdrawStudentFromCourse(Connection conn, String studentId, String courseId) throws SQLException {
        String sql = "DELETE FROM course_student WHERE course_id = ? AND student_id = ?";
        try (PreparedStatement statement = conn.prepareStatement(sql)) {
            statement.setString(1, courseId);
            statement.setString(2, studentId);
            return statement.executeUpdate() > 0;
        }
    }

    public boolean withdrawStudentFromCourse(String studentId, String courseId) throws SQLException {
        try (Connection conn = DatabaseConnection.getConnection()) {
            return withdrawStudentFromCourse(conn, studentId, courseId);
        }
    }

    private boolean linkStudentToParent(Connection conn, String studentId, String parentId) throws SQLException {
        String sql = "INSERT INTO parent_student (parent_id, student_id) VALUES (?, ?)";
        try (PreparedStatement statement = conn.prepareStatement(sql)) {
            statement.setString(1, parentId);
            statement.setString(2, studentId);
            return statement.executeUpdate() > 0;
        }
    }

    public boolean linkStudentToParent(String studentId, String parentId) throws SQLException {
        try (Connection conn = DatabaseConnection.getConnection()) {
            return linkStudentToParent(conn, studentId, parentId);
        }
    }

    private void removeAllParentLinks(Connection conn, String studentId) throws SQLException {
        String sql = "DELETE FROM parent_student WHERE student_id = ?";
        try (PreparedStatement statement = conn.prepareStatement(sql)) {
            statement.setString(1, studentId);
            statement.executeUpdate();
        }
    }

    private void removeAllCourseEnrollments(Connection conn, String studentId) throws SQLException {
        String sql = "DELETE FROM course_student WHERE student_id = ?";
        try (PreparedStatement statement = conn.prepareStatement(sql)) {
            statement.setString(1, studentId);
            statement.executeUpdate();
        }
    }

<<<<<<< HEAD
    // --- Methods for Explicitly Loading Related Entities ---

    /**
     * Get the parent of a student using an existing connection.
     * This method requires the ParentDAO dependency to be set.
     *
     * @param conn the active database connection
     * @param studentId the student ID
     * @return Parent of the student or null if not found or no parent linked
     * @throws SQLException if a database access error occurs
     * @throws IllegalStateException if ParentDAO dependency has not been set
     */
=======
>>>>>>> 63a296eb
    private Parent getParentForStudent(Connection conn, String studentId) throws SQLException {
        if (this.parentDAO == null) {
            throw new IllegalStateException("ParentDAO dependency has not been set on StudentDAO. Cannot load parent.");
        }
        String sql = "SELECT parent_id FROM parent_student WHERE student_id = ? LIMIT 1";
        try (PreparedStatement statement = conn.prepareStatement(sql)) {
            statement.setString(1, studentId);
            try (ResultSet resultSet = statement.executeQuery()) {
                if (resultSet.next()) {
                    String parentId = resultSet.getString("parent_id");
<<<<<<< HEAD
                    // Call the injected ParentDAO to get the parent, passing the connection
                    // IMPORTANT: Call a method in ParentDAO that *doesn't* eagerly load children
                    // Assuming ParentDAO has a getById(Connection conn, String id) that returns Parent without children
                    return this.parentDAO.getById(conn, parentId);
=======
                    return this.parentDAO.getById(conn, parentId); // Assuming ParentDAO has getById(conn, id)
>>>>>>> 63a296eb
                }
            }
        }
        return null;
    }

<<<<<<< HEAD
    /**
     * Get the parent for a given student ID. Manages its own connection.
     * Requires the ParentDAO dependency to be set.
     *
     * @param studentId the student ID
     * @return Optional containing the Parent if found and linked, empty Optional otherwise.
     * @throws IllegalStateException if ParentDAO dependency has not been set.
     */
=======
>>>>>>> 63a296eb
    public Optional<Parent> getParentForStudent(String studentId) {
        try (Connection conn = DatabaseConnection.getConnection()) {
            return Optional.ofNullable(getParentForStudent(conn, studentId));
        } catch (SQLException | IllegalStateException e) {
<<<<<<< HEAD
            System.err.println("Error getting parent for student " + studentId + ": " + e.getMessage());
            e.printStackTrace();
=======
            LOGGER.log(Level.SEVERE, "Error getting parent for student " + studentId, e);
>>>>>>> 63a296eb
            return Optional.empty();
        }
    }

<<<<<<< HEAD

    /**
     * Get courses for a student using an existing connection.
     * This method requires the CourseDAO dependency to be set.
     *
     * @param conn the active database connection
     * @param studentId the student ID
     * @return List of courses the student is enrolled in. Returns empty list if none or on error.
     * @throws SQLException if a database access error occurs
     * @throws IllegalStateException if CourseDAO dependency has not been set
     */
=======
>>>>>>> 63a296eb
    private List<Course> getCoursesForStudent(Connection conn, String studentId) throws SQLException {
        if (this.courseDAO == null) {
            throw new IllegalStateException("CourseDAO dependency has not been set on StudentDAO. Cannot load courses.");
        }
<<<<<<< HEAD
        // Assuming CourseDAO has a method like getCoursesByStudentId(Connection conn, String studentId)
        // that retrieves courses without necessarily loading all related entities of the course.
        return this.courseDAO.getCoursesByStudentId(conn, studentId);
    }

    /**
     * Get courses for a given student ID. Manages its own connection.
     * Requires the CourseDAO dependency to be set.
     *
     * @param studentId the student ID
     * @return List of courses the student is enrolled in. Returns empty list if none or on error.
     * @throws IllegalStateException if CourseDAO dependency has not been set.
     */
=======
        return this.courseDAO.getCoursesByStudentId(conn, studentId); // Assuming CourseDAO has this method
    }

>>>>>>> 63a296eb
    public List<Course> getCoursesForStudent(String studentId) {
        try (Connection conn = DatabaseConnection.getConnection()) {
            return getCoursesForStudent(conn, studentId);
        } catch (SQLException | IllegalStateException e) {
<<<<<<< HEAD
            System.err.println("Error getting courses for student " + studentId + ": " + e.getMessage());
            e.printStackTrace();
=======
            LOGGER.log(Level.SEVERE, "Error getting courses for student " + studentId, e);
>>>>>>> 63a296eb
            return new ArrayList<>();
        }
    }

    /**
<<<<<<< HEAD
     * Helper method to extract a Student object from a ResultSet
     * This method *only* extracts the basic student data from the current row.
=======
     * Helper method to extract a Student object from a ResultSet.
     * This method extracts basic student data including class_id.
>>>>>>> 63a296eb
     * It does NOT load related entities (Parent, Courses).
     *
     * @param resultSet ResultSet containing student data
     * @return the Student object with basic details
     * @throws SQLException if a database access error occurs
     */
    private Student extractStudentFromResultSet(ResultSet resultSet) throws SQLException {
        String id = resultSet.getString("id");
        String name = resultSet.getString("name");
        String gender = resultSet.getString("gender");
        String contactNumber = resultSet.getString("contact_number");
        String birthday = resultSet.getString("birthday");
        String email = resultSet.getString("email");
        String classId = resultSet.getString("class_id"); // Extract class_id

        Student student = new Student();
        student.setId(id);
        student.setName(name);
        student.setGender(gender);
        student.setContactNumber(contactNumber);
        student.setBirthday(birthday);
        student.setEmail(email);
        student.setClassId(classId); // Set class_id on the student object

<<<<<<< HEAD
        // Related entities are NOT loaded here.
        student.setParent(null); // Ensure parent is null initially
        student.setCurrentCourses(new ArrayList<>()); // Ensure courses list is empty initially
=======
        student.setParent(null);
        student.setCurrentCourses(new ArrayList<>());
>>>>>>> 63a296eb

        return student;
    }

    /**
     * Helper method to prepare a PreparedStatement from a Student object.
     * Assumes student object has classId.
     * Does NOT manage connection or close the statement.
     *
     * @param statement the PreparedStatement to prepare
     * @param student the Student providing the values
     * @throws SQLException if a database access error occurs
     */
    private void prepareStatementFromStudent(PreparedStatement statement, Student student) throws SQLException {
        statement.setString(1, student.getId());
        statement.setString(2, student.getName());
        statement.setString(3, student.getGender());
        statement.setString(4, student.getContactNumber());
        statement.setString(5, student.getBirthday());
        statement.setString(6, student.getEmail());
        statement.setString(7, student.getClassId()); // Assuming Student model has getClassId() and setClassId()
        // And the SQL for INSERT has 7 placeholders
    }

<<<<<<< HEAD

    // -- Public wrapper methods for external calls that need to manage their own connection --
    // These methods delegate to internal helpers that accept a Connection
    // Note: These will now return Students with basic data only.

    /**
     * Save a new student. Manages its own connection.
     * @param student the student to save
     * @return true if saving was successful, false otherwise
     */
=======
>>>>>>> 63a296eb
    public boolean save(Student student) {
        try {
            // insertStudent now handles linking parent/courses if present in the student object
            return insertStudent(student);
        } catch (SQLException e) {
            LOGGER.log(Level.SEVERE, "Error saving student: " + student.getId(), e);
            return false;
        }
    }

    public boolean update(Student student) {
        try {
            // updateStudent now handles updating parent/course links based on the student object
            return updateStudent(student);
        } catch (SQLException e) {
            LOGGER.log(Level.SEVERE, "Error updating student: " + student.getId(), e);
            return false;
        }
    }

    public boolean delete(String studentId) {
        try {
            return deleteStudent(studentId);
        } catch (SQLException e) {
            LOGGER.log(Level.SEVERE, "Error deleting student: " + studentId, e);
            return false;
        }
    }

<<<<<<< HEAD
    /**
     * Get all students. Manages its own connection.
     * Returns students with basic data only.
     *
     * @return List of all students
     * @throws IllegalStateException if CourseDAO dependency is needed for related loading (but not for basic find all)
     */
    public List<Student> findAll() {
        try {
            return getAllStudents(); // This returns students with basic data only
        } catch (SQLException e) { // Catch only SQLException as basic retrieval doesn't need injected DAOs directly
            System.err.println("Error finding all students: " + e.getMessage());
            e.printStackTrace();
=======
    public List<Student> findAll() {
        try {
            return getAllStudents();
        } catch (SQLException e) {
            LOGGER.log(Level.SEVERE, "Error finding all students", e);
>>>>>>> 63a296eb
            return new ArrayList<>();
        }
    }

<<<<<<< HEAD
    /**
     * Search students. Manages its own connection.
     * Returns students with basic data only.
     *
     * @param searchTerm the search term
     * @return List of matching students
     * @throws IllegalStateException if CourseDAO dependency is needed for related loading (but not for basic search)
     */
    public List<Student> search(String searchTerm) {
        try {
            return searchStudents(searchTerm); // This returns students with basic data only
        } catch (SQLException e) { // Catch only SQLException as basic retrieval doesn't need injected DAOs directly
            System.err.println("Error searching students: " + e.getMessage());
            e.printStackTrace();
=======
    public List<Student> search(String searchTerm) {
        try {
            return searchStudents(searchTerm);
        } catch (SQLException e) {
            LOGGER.log(Level.SEVERE, "Error searching students with term: " + searchTerm, e);
>>>>>>> 63a296eb
            return new ArrayList<>();
        }
    }

<<<<<<< HEAD
    /**
     * Find all students associated with a specific session ID.
     * Manages its own connection.
     * Returns students with basic data only.
     *
     * @param sessionId The ID of the session.
     * @return A list of students associated with the session (basic data only).
     * @throws SQLException if a database access error occurs.
     */
    public List<Student> findBySessionId(String sessionId) throws SQLException {
        List<Student> students = new ArrayList<>();
        String sql = "SELECT s.id, s.name, s.gender, s.contact_number, s.birthday, s.email " +
=======
    public List<Student> findBySessionId(String sessionId) throws SQLException {
        List<Student> students = new ArrayList<>();
        // This SQL assumes a direct link or an intermediate table like session_student or attendance
        // If students are linked to sessions via their class, and sessions are linked to classes,
        // the join might be more complex (e.g., students -> classes -> class_sessions).
        // The current query assumes a table `session_student` links students directly to sessions.
        // If your schema is different (e.g., students have a class_id, and sessions have a class_id),
        // you would query students by the class_id associated with the session_id.

        // Let's assume for now that students are linked to sessions via an "attendance" or "session_student" table.
        // If students are primarily identified by their `class_id` for a session, it's better to first
        // get the `class_id` for the `sessionId` and then use `findByClassId`.
        // However, if a session can have students from multiple classes (unlikely for typical school structure)
        // or if there's a direct `session_student` link, this query is okay.

        String sql = "SELECT s.id, s.name, s.gender, s.contact_number, s.birthday, s.email, s.class_id " +
>>>>>>> 63a296eb
                "FROM students s " +
                "JOIN attendance a ON s.id = a.student_id " + // Or session_student table
                "WHERE a.session_id = ?";

        try (Connection conn = DatabaseConnection.getConnection();
             PreparedStatement statement = conn.prepareStatement(sql)) {

<<<<<<< HEAD
        try (Connection conn = DatabaseConnection.getConnection();
             PreparedStatement statement = conn.prepareStatement(sql)) {

=======
>>>>>>> 63a296eb
            statement.setString(1, sessionId);

            try (ResultSet resultSet = statement.executeQuery()) {
                while (resultSet.next()) {
<<<<<<< HEAD
                    // Use the basic helper to extract student data (NO related entities loaded here)
=======
>>>>>>> 63a296eb
                    students.add(extractStudentFromResultSet(resultSet));
                }
            }
        } catch (SQLException e) {
<<<<<<< HEAD
            System.err.println("Error finding students by session ID: " + e.getMessage());
            e.printStackTrace();
            throw e; // Re-throw to be handled by the caller (e.g., AttendanceDAO/Controller)
=======
            LOGGER.log(Level.SEVERE, "Error finding students by session ID: " + sessionId, e);
            throw e;
>>>>>>> 63a296eb
        }
        return students;
    }

    /**
<<<<<<< HEAD
     * NEW METHOD: Creates a student and a corresponding user record within a single transaction.
     * Also links to a parent if parent information is provided in the Student object.
     *
     * @param student The student object containing all necessary information.
     *                The student.getId() should be the student-specific ID (e.g., "S0001").
     * @param address The address for the user. (Can be null if not applicable)
     * @return true if both records and links are created successfully, false otherwise.
     * @throws SQLException if a database access error occurs.
     */
    public boolean createStudentAndUserTransaction(Student student, String address) throws SQLException {
        Connection conn = null;
        String generatedUserId = null;

        // SQL đã được cập nhật: Loại bỏ cột 'email'
        String userInsertSql = "INSERT INTO users (id, name, gender, contact_number, birthday, address, active) VALUES (?, ?, ?, ?, ?, ?, ?)";
        // SQL đã được cập nhật: Loại bỏ cột 'email'
        String studentInsertSql = "INSERT INTO students (id, user_id, name, gender, contact_number, birthday, address, status) VALUES (?, ?, ?, ?, ?, ?, ?, ?)";

        try {
            conn = DatabaseConnection.getConnection();
            conn.setAutoCommit(false); // Bắt đầu transaction

            // Thông tin email từ đối tượng Student không còn được sử dụng trực tiếp trong INSERT nữa
            // String receivedEmail = student.getEmail();
            // System.out.println("DEBUG [StudentDAO - Start Transaction]: Đối tượng Student có email (nếu có): [" + receivedEmail + "]");
            // if (receivedEmail == null || receivedEmail.trim().isEmpty()) {
            //     System.out.println("INFO [StudentDAO]: Email trong đối tượng Student là null hoặc rỗng. Sẽ không chèn email.");
            // }

            // 1. Thêm vào bảng 'users'
            generatedUserId = UUID.randomUUID().toString(); // Tạo ID duy nhất cho user
            try (PreparedStatement userStmt = conn.prepareStatement(userInsertSql)) {
                userStmt.setString(1, generatedUserId);
                userStmt.setString(2, student.getName());
                userStmt.setString(3, student.getGender());
                userStmt.setString(4, student.getContactNumber());
                userStmt.setString(5, student.getBirthday());
                // Cột email đã được loại bỏ, điều chỉnh chỉ số cho các cột còn lại:
                // userStmt.setString(6, student.getEmail()); // Dòng này đã bị loại bỏ

                if (address != null && !address.trim().isEmpty()) {
                    userStmt.setString(6, address); // Trước đây là 7
                } else {
                    userStmt.setNull(6, Types.VARCHAR); // Trước đây là 7
                }
                userStmt.setBoolean(7, true); // Mặc định user active, trước đây là 8

                int userRowsInserted = userStmt.executeUpdate();
                if (userRowsInserted == 0) {
                    conn.rollback();
                    System.err.println("Thất bại khi tạo bản ghi user cho sinh viên: " + student.getName());
                    return false;
                }
            }

            // 2. Thêm vào bảng 'students'
            if (student.getId() == null || student.getId().trim().isEmpty()) {
                conn.rollback();
                System.err.println("Thiếu ID sinh viên. Không thể thêm vào bảng students.");
                throw new SQLException("ID sinh viên là bắt buộc để thêm bản ghi sinh viên.");
            }
            try (PreparedStatement studentStmt = conn.prepareStatement(studentInsertSql)) {
                studentStmt.setString(1, student.getId()); // ID riêng của sinh viên
                studentStmt.setString(2, generatedUserId); // Liên kết tới user vừa tạo
                studentStmt.setString(3, student.getName());
                studentStmt.setString(4, student.getGender());
                studentStmt.setString(5, student.getContactNumber());
                studentStmt.setString(6, student.getBirthday());
                // Cột email đã được loại bỏ, điều chỉnh chỉ số cho các cột còn lại:
                // studentStmt.setString(7, student.getEmail()); // Dòng này đã bị loại bỏ

                if (address != null && !address.trim().isEmpty()) { // Giả sử sinh viên cũng có cột địa chỉ
                    studentStmt.setString(7, address); // Trước đây là 8
                } else {
                    studentStmt.setNull(7, Types.VARCHAR); // Trước đây là 8
                }
                studentStmt.setString(8, "ACTIVE"); // Trạng thái của sinh viên, trước đây là 9

                int studentRowsInserted = studentStmt.executeUpdate();
                if (studentRowsInserted == 0) {
                    conn.rollback();
                    System.err.println("Thất bại khi tạo bản ghi student cho: " + student.getName());
                    return false;
                }
            }

            // 3. Liên kết với Parent (nếu có thông tin Parent trong đối tượng Student)
            if (student.getParent() != null && student.getParent().getId() != null && !student.getParent().getId().trim().isEmpty()) {
                // Giả sử bạn có phương thức linkStudentToParent
                boolean linked = linkStudentToParent(conn, student.getId(), student.getParent().getId());
                if (!linked) {
                    conn.rollback();
                    System.err.println("Thất bại khi liên kết sinh viên " + student.getId() + " với phụ huynh " + student.getParent().getId());
                    return false;
                }
            }

            // 4. Đăng ký khóa học (nếu có, sử dụng lại logic hiện có)
            if (student.getCurrentCourses() != null && !student.getCurrentCourses().isEmpty()) {
                for (Course course : student.getCurrentCourses()) {
                    // Giả sử bạn có phương thức enrollStudentInCourse
                    if (!enrollStudentInCourse(conn, student.getId(), course.getCourseId())) {
                        conn.rollback();
                        System.err.println("Thất bại khi đăng ký sinh viên " + student.getId() + " vào khóa học " + course.getCourseId());
                        return false;
                    }
                }
            }

            conn.commit(); // Commit transaction nếu tất cả thành công
            return true;
        } catch (SQLException e) {
            if (conn != null) {
                try {
                    conn.rollback(); // Rollback nếu có lỗi SQL
                } catch (SQLException ex) {
                    System.err.println("Lỗi trong quá trình rollback database: " + ex.getMessage());
                }
            }
            System.err.println("Giao dịch database thất bại khi tạo student và user: " + e.getMessage());
            e.printStackTrace();
            throw e; // Ném lại exception để lớp gọi xử lý
        } finally {
            if (conn != null) {
                try {
                    conn.setAutoCommit(true); // Reset auto-commit
                    conn.close();
                } catch (SQLException e) {
                    System.err.println("Lỗi khi đóng kết nối database: " + e.getMessage());
                }
            }
        }
    }
}
=======
     * Finds all students belonging to a specific class ID.
     * Manages its own connection.
     * Returns students with basic data only (including their class_id).
     *
     * @param classId The ID of the class.
     * @return A list of students belonging to the class. Returns an empty list if no students are found or on error.
     */
    public List<Student> findByClassId(String classId) {
        List<Student> students = new ArrayList<>();
        // Ensure your 'students' table has a 'class_id' column or similar foreign key to the 'classes' table.
        String sql = "SELECT id, name, gender, contact_number, birthday, email, class_id FROM students WHERE class_id = ?";

        if (classId == null || classId.trim().isEmpty()) {
            LOGGER.log(Level.WARNING, "findByClassId called with null or empty classId.");
            return students; // Return empty list for invalid input
        }

        try (Connection conn = DatabaseConnection.getConnection();
             PreparedStatement statement = conn.prepareStatement(sql)) {

            statement.setString(1, classId);

            try (ResultSet resultSet = statement.executeQuery()) {
                while (resultSet.next()) {
                    // Uses the updated extractStudentFromResultSet which includes class_id
                    students.add(extractStudentFromResultSet(resultSet));
                }
            }
        } catch (SQLException e) {
            LOGGER.log(Level.SEVERE, "Error finding students by class ID: " + classId, e);
            // Depending on desired behavior, you might throw e or just return empty list
        }
        return students;
    }
}
>>>>>>> 63a296eb
<|MERGE_RESOLUTION|>--- conflicted
+++ resolved
@@ -20,10 +20,7 @@
  * to avoid recursive loading issues.
  */
 public class StudentDAO {
-<<<<<<< HEAD
-=======
     private static final Logger LOGGER = Logger.getLogger(StudentDAO.class.getName());
->>>>>>> 63a296eb
 
     private ParentDAO parentDAO; // This will be injected
     private CourseDAO courseDAO; // This will be injected
@@ -80,11 +77,7 @@
 
             if (rowsInserted > 0) {
                 // Link related entities within the same transaction
-<<<<<<< HEAD
-                if (student.getParent() != null) {
-=======
                 if (student.getParent() != null && student.getParent().getId() != null) {
->>>>>>> 63a296eb
                     linkStudentToParent(conn, student.getId(), student.getParent().getId());
                 }
 
@@ -193,11 +186,7 @@
 
     /**
      * Get a student by ID using an existing connection.
-<<<<<<< HEAD
-     * This method *only* retrieves the basic student details.
-=======
      * This method *only* retrieves the basic student details, including class_id.
->>>>>>> 63a296eb
      * Related entities (Parent, Courses) are NOT loaded here.
      *
      * @param conn the active database connection
@@ -214,10 +203,6 @@
 
             try (ResultSet resultSet = statement.executeQuery()) {
                 if (resultSet.next()) {
-<<<<<<< HEAD
-                    // Extract basic student data ONLY
-=======
->>>>>>> 63a296eb
                     return extractStudentFromResultSet(resultSet);
                 }
             }
@@ -227,11 +212,7 @@
 
     /**
      * Get a student by ID. Manages its own connection.
-<<<<<<< HEAD
-     * This method *only* retrieves the basic student details.
-=======
      * This method *only* retrieves the basic student details, including class_id.
->>>>>>> 63a296eb
      * Related entities (Parent, Courses) are NOT loaded here.
      *
      * @param studentId the student ID
@@ -240,20 +221,12 @@
      */
     public Student getStudentById(String studentId) throws SQLException {
         try (Connection conn = DatabaseConnection.getConnection()) {
-<<<<<<< HEAD
-            return getStudentById(conn, studentId); // Use the helper with the new connection
-=======
             return getStudentById(conn, studentId);
->>>>>>> 63a296eb
         }
     }
 
     /**
      * Find a student by ID (returns Optional) using an existing connection.
-<<<<<<< HEAD
-     * Use this when called from another DAO that already has a connection open.
-=======
->>>>>>> 63a296eb
      * This method *only* retrieves the basic student details.
      * Related entities (Parent, Courses) are NOT loaded here.
      *
@@ -263,17 +236,9 @@
      */
     public Optional<Student> findById(Connection conn, String studentId) {
         try {
-<<<<<<< HEAD
-            // getStudentById will now return only basic student data
             return Optional.ofNullable(getStudentById(conn, studentId));
         } catch (SQLException e) {
-            System.err.println("Error finding student by ID using existing connection: " + e.getMessage());
-            e.printStackTrace();
-=======
-            return Optional.ofNullable(getStudentById(conn, studentId));
-        } catch (SQLException e) {
             LOGGER.log(Level.SEVERE, "Error finding student by ID using existing connection: " + studentId, e);
->>>>>>> 63a296eb
             return Optional.empty();
         }
     }
@@ -288,28 +253,16 @@
      */
     public Optional<Student> findById(String studentId) {
         try (Connection conn = DatabaseConnection.getConnection()) {
-<<<<<<< HEAD
-            // getStudentById will now return only basic student data
             return Optional.ofNullable(getStudentById(conn, studentId));
         } catch (SQLException e) {
-            System.err.println("Error finding student by ID: " + e.getMessage());
-            e.printStackTrace();
-=======
-            return Optional.ofNullable(getStudentById(conn, studentId));
-        } catch (SQLException e) {
             LOGGER.log(Level.SEVERE, "Error finding student by ID: " + studentId, e);
->>>>>>> 63a296eb
             return Optional.empty();
         }
     }
 
     /**
      * Get all students from the database. Manages its own connection.
-<<<<<<< HEAD
-     * This method *only* retrieves basic student details.
-=======
      * This method *only* retrieves basic student details, including class_id.
->>>>>>> 63a296eb
      * Related entities (Parent, Courses) are NOT loaded here.
      *
      * @return List of all students with basic details
@@ -325,10 +278,6 @@
              ResultSet resultSet = statement.executeQuery(sql)) {
 
             while (resultSet.next()) {
-<<<<<<< HEAD
-                // Extract basic student data ONLY
-=======
->>>>>>> 63a296eb
                 students.add(extractStudentFromResultSet(resultSet));
             }
         }
@@ -337,11 +286,7 @@
 
     /**
      * Search students by name or email. Manages its own connection.
-<<<<<<< HEAD
-     * This method *only* retrieves basic student details.
-=======
      * This method *only* retrieves basic student details, including class_id.
->>>>>>> 63a296eb
      * Related entities (Parent, Courses) are NOT loaded here.
      *
      * @param searchTerm the search term
@@ -361,10 +306,6 @@
 
             try (ResultSet resultSet = statement.executeQuery()) {
                 while (resultSet.next()) {
-<<<<<<< HEAD
-                    // Extract basic student data ONLY
-=======
->>>>>>> 63a296eb
                     students.add(extractStudentFromResultSet(resultSet));
                 }
             }
@@ -433,21 +374,6 @@
         }
     }
 
-<<<<<<< HEAD
-    // --- Methods for Explicitly Loading Related Entities ---
-
-    /**
-     * Get the parent of a student using an existing connection.
-     * This method requires the ParentDAO dependency to be set.
-     *
-     * @param conn the active database connection
-     * @param studentId the student ID
-     * @return Parent of the student or null if not found or no parent linked
-     * @throws SQLException if a database access error occurs
-     * @throws IllegalStateException if ParentDAO dependency has not been set
-     */
-=======
->>>>>>> 63a296eb
     private Parent getParentForStudent(Connection conn, String studentId) throws SQLException {
         if (this.parentDAO == null) {
             throw new IllegalStateException("ParentDAO dependency has not been set on StudentDAO. Cannot load parent.");
@@ -458,104 +384,41 @@
             try (ResultSet resultSet = statement.executeQuery()) {
                 if (resultSet.next()) {
                     String parentId = resultSet.getString("parent_id");
-<<<<<<< HEAD
-                    // Call the injected ParentDAO to get the parent, passing the connection
-                    // IMPORTANT: Call a method in ParentDAO that *doesn't* eagerly load children
-                    // Assuming ParentDAO has a getById(Connection conn, String id) that returns Parent without children
-                    return this.parentDAO.getById(conn, parentId);
-=======
                     return this.parentDAO.getById(conn, parentId); // Assuming ParentDAO has getById(conn, id)
->>>>>>> 63a296eb
                 }
             }
         }
         return null;
     }
 
-<<<<<<< HEAD
-    /**
-     * Get the parent for a given student ID. Manages its own connection.
-     * Requires the ParentDAO dependency to be set.
-     *
-     * @param studentId the student ID
-     * @return Optional containing the Parent if found and linked, empty Optional otherwise.
-     * @throws IllegalStateException if ParentDAO dependency has not been set.
-     */
-=======
->>>>>>> 63a296eb
     public Optional<Parent> getParentForStudent(String studentId) {
         try (Connection conn = DatabaseConnection.getConnection()) {
             return Optional.ofNullable(getParentForStudent(conn, studentId));
         } catch (SQLException | IllegalStateException e) {
-<<<<<<< HEAD
-            System.err.println("Error getting parent for student " + studentId + ": " + e.getMessage());
-            e.printStackTrace();
-=======
             LOGGER.log(Level.SEVERE, "Error getting parent for student " + studentId, e);
->>>>>>> 63a296eb
             return Optional.empty();
         }
     }
 
-<<<<<<< HEAD
-
-    /**
-     * Get courses for a student using an existing connection.
-     * This method requires the CourseDAO dependency to be set.
-     *
-     * @param conn the active database connection
-     * @param studentId the student ID
-     * @return List of courses the student is enrolled in. Returns empty list if none or on error.
-     * @throws SQLException if a database access error occurs
-     * @throws IllegalStateException if CourseDAO dependency has not been set
-     */
-=======
->>>>>>> 63a296eb
     private List<Course> getCoursesForStudent(Connection conn, String studentId) throws SQLException {
         if (this.courseDAO == null) {
             throw new IllegalStateException("CourseDAO dependency has not been set on StudentDAO. Cannot load courses.");
         }
-<<<<<<< HEAD
-        // Assuming CourseDAO has a method like getCoursesByStudentId(Connection conn, String studentId)
-        // that retrieves courses without necessarily loading all related entities of the course.
-        return this.courseDAO.getCoursesByStudentId(conn, studentId);
-    }
-
-    /**
-     * Get courses for a given student ID. Manages its own connection.
-     * Requires the CourseDAO dependency to be set.
-     *
-     * @param studentId the student ID
-     * @return List of courses the student is enrolled in. Returns empty list if none or on error.
-     * @throws IllegalStateException if CourseDAO dependency has not been set.
-     */
-=======
         return this.courseDAO.getCoursesByStudentId(conn, studentId); // Assuming CourseDAO has this method
     }
 
->>>>>>> 63a296eb
     public List<Course> getCoursesForStudent(String studentId) {
         try (Connection conn = DatabaseConnection.getConnection()) {
             return getCoursesForStudent(conn, studentId);
         } catch (SQLException | IllegalStateException e) {
-<<<<<<< HEAD
-            System.err.println("Error getting courses for student " + studentId + ": " + e.getMessage());
-            e.printStackTrace();
-=======
             LOGGER.log(Level.SEVERE, "Error getting courses for student " + studentId, e);
->>>>>>> 63a296eb
             return new ArrayList<>();
         }
     }
 
     /**
-<<<<<<< HEAD
-     * Helper method to extract a Student object from a ResultSet
-     * This method *only* extracts the basic student data from the current row.
-=======
      * Helper method to extract a Student object from a ResultSet.
      * This method extracts basic student data including class_id.
->>>>>>> 63a296eb
      * It does NOT load related entities (Parent, Courses).
      *
      * @param resultSet ResultSet containing student data
@@ -580,14 +443,8 @@
         student.setEmail(email);
         student.setClassId(classId); // Set class_id on the student object
 
-<<<<<<< HEAD
-        // Related entities are NOT loaded here.
-        student.setParent(null); // Ensure parent is null initially
-        student.setCurrentCourses(new ArrayList<>()); // Ensure courses list is empty initially
-=======
         student.setParent(null);
         student.setCurrentCourses(new ArrayList<>());
->>>>>>> 63a296eb
 
         return student;
     }
@@ -612,22 +469,8 @@
         // And the SQL for INSERT has 7 placeholders
     }
 
-<<<<<<< HEAD
-
-    // -- Public wrapper methods for external calls that need to manage their own connection --
-    // These methods delegate to internal helpers that accept a Connection
-    // Note: These will now return Students with basic data only.
-
-    /**
-     * Save a new student. Manages its own connection.
-     * @param student the student to save
-     * @return true if saving was successful, false otherwise
-     */
-=======
->>>>>>> 63a296eb
     public boolean save(Student student) {
         try {
-            // insertStudent now handles linking parent/courses if present in the student object
             return insertStudent(student);
         } catch (SQLException e) {
             LOGGER.log(Level.SEVERE, "Error saving student: " + student.getId(), e);
@@ -637,7 +480,6 @@
 
     public boolean update(Student student) {
         try {
-            // updateStudent now handles updating parent/course links based on the student object
             return updateStudent(student);
         } catch (SQLException e) {
             LOGGER.log(Level.SEVERE, "Error updating student: " + student.getId(), e);
@@ -654,71 +496,24 @@
         }
     }
 
-<<<<<<< HEAD
-    /**
-     * Get all students. Manages its own connection.
-     * Returns students with basic data only.
-     *
-     * @return List of all students
-     * @throws IllegalStateException if CourseDAO dependency is needed for related loading (but not for basic find all)
-     */
-    public List<Student> findAll() {
-        try {
-            return getAllStudents(); // This returns students with basic data only
-        } catch (SQLException e) { // Catch only SQLException as basic retrieval doesn't need injected DAOs directly
-            System.err.println("Error finding all students: " + e.getMessage());
-            e.printStackTrace();
-=======
     public List<Student> findAll() {
         try {
             return getAllStudents();
         } catch (SQLException e) {
             LOGGER.log(Level.SEVERE, "Error finding all students", e);
->>>>>>> 63a296eb
             return new ArrayList<>();
         }
     }
 
-<<<<<<< HEAD
-    /**
-     * Search students. Manages its own connection.
-     * Returns students with basic data only.
-     *
-     * @param searchTerm the search term
-     * @return List of matching students
-     * @throws IllegalStateException if CourseDAO dependency is needed for related loading (but not for basic search)
-     */
-    public List<Student> search(String searchTerm) {
-        try {
-            return searchStudents(searchTerm); // This returns students with basic data only
-        } catch (SQLException e) { // Catch only SQLException as basic retrieval doesn't need injected DAOs directly
-            System.err.println("Error searching students: " + e.getMessage());
-            e.printStackTrace();
-=======
     public List<Student> search(String searchTerm) {
         try {
             return searchStudents(searchTerm);
         } catch (SQLException e) {
             LOGGER.log(Level.SEVERE, "Error searching students with term: " + searchTerm, e);
->>>>>>> 63a296eb
             return new ArrayList<>();
         }
     }
 
-<<<<<<< HEAD
-    /**
-     * Find all students associated with a specific session ID.
-     * Manages its own connection.
-     * Returns students with basic data only.
-     *
-     * @param sessionId The ID of the session.
-     * @return A list of students associated with the session (basic data only).
-     * @throws SQLException if a database access error occurs.
-     */
-    public List<Student> findBySessionId(String sessionId) throws SQLException {
-        List<Student> students = new ArrayList<>();
-        String sql = "SELECT s.id, s.name, s.gender, s.contact_number, s.birthday, s.email " +
-=======
     public List<Student> findBySessionId(String sessionId) throws SQLException {
         List<Student> students = new ArrayList<>();
         // This SQL assumes a direct link or an intermediate table like session_student or attendance
@@ -735,7 +530,6 @@
         // or if there's a direct `session_student` link, this query is okay.
 
         String sql = "SELECT s.id, s.name, s.gender, s.contact_number, s.birthday, s.email, s.class_id " +
->>>>>>> 63a296eb
                 "FROM students s " +
                 "JOIN attendance a ON s.id = a.student_id " + // Or session_student table
                 "WHERE a.session_id = ?";
@@ -743,173 +537,20 @@
         try (Connection conn = DatabaseConnection.getConnection();
              PreparedStatement statement = conn.prepareStatement(sql)) {
 
-<<<<<<< HEAD
-        try (Connection conn = DatabaseConnection.getConnection();
-             PreparedStatement statement = conn.prepareStatement(sql)) {
-
-=======
->>>>>>> 63a296eb
             statement.setString(1, sessionId);
 
             try (ResultSet resultSet = statement.executeQuery()) {
                 while (resultSet.next()) {
-<<<<<<< HEAD
-                    // Use the basic helper to extract student data (NO related entities loaded here)
-=======
->>>>>>> 63a296eb
                     students.add(extractStudentFromResultSet(resultSet));
                 }
             }
         } catch (SQLException e) {
-<<<<<<< HEAD
-            System.err.println("Error finding students by session ID: " + e.getMessage());
-            e.printStackTrace();
-            throw e; // Re-throw to be handled by the caller (e.g., AttendanceDAO/Controller)
-=======
             LOGGER.log(Level.SEVERE, "Error finding students by session ID: " + sessionId, e);
             throw e;
->>>>>>> 63a296eb
         }
         return students;
     }
-
-    /**
-<<<<<<< HEAD
-     * NEW METHOD: Creates a student and a corresponding user record within a single transaction.
-     * Also links to a parent if parent information is provided in the Student object.
-     *
-     * @param student The student object containing all necessary information.
-     *                The student.getId() should be the student-specific ID (e.g., "S0001").
-     * @param address The address for the user. (Can be null if not applicable)
-     * @return true if both records and links are created successfully, false otherwise.
-     * @throws SQLException if a database access error occurs.
-     */
-    public boolean createStudentAndUserTransaction(Student student, String address) throws SQLException {
-        Connection conn = null;
-        String generatedUserId = null;
-
-        // SQL đã được cập nhật: Loại bỏ cột 'email'
-        String userInsertSql = "INSERT INTO users (id, name, gender, contact_number, birthday, address, active) VALUES (?, ?, ?, ?, ?, ?, ?)";
-        // SQL đã được cập nhật: Loại bỏ cột 'email'
-        String studentInsertSql = "INSERT INTO students (id, user_id, name, gender, contact_number, birthday, address, status) VALUES (?, ?, ?, ?, ?, ?, ?, ?)";
-
-        try {
-            conn = DatabaseConnection.getConnection();
-            conn.setAutoCommit(false); // Bắt đầu transaction
-
-            // Thông tin email từ đối tượng Student không còn được sử dụng trực tiếp trong INSERT nữa
-            // String receivedEmail = student.getEmail();
-            // System.out.println("DEBUG [StudentDAO - Start Transaction]: Đối tượng Student có email (nếu có): [" + receivedEmail + "]");
-            // if (receivedEmail == null || receivedEmail.trim().isEmpty()) {
-            //     System.out.println("INFO [StudentDAO]: Email trong đối tượng Student là null hoặc rỗng. Sẽ không chèn email.");
-            // }
-
-            // 1. Thêm vào bảng 'users'
-            generatedUserId = UUID.randomUUID().toString(); // Tạo ID duy nhất cho user
-            try (PreparedStatement userStmt = conn.prepareStatement(userInsertSql)) {
-                userStmt.setString(1, generatedUserId);
-                userStmt.setString(2, student.getName());
-                userStmt.setString(3, student.getGender());
-                userStmt.setString(4, student.getContactNumber());
-                userStmt.setString(5, student.getBirthday());
-                // Cột email đã được loại bỏ, điều chỉnh chỉ số cho các cột còn lại:
-                // userStmt.setString(6, student.getEmail()); // Dòng này đã bị loại bỏ
-
-                if (address != null && !address.trim().isEmpty()) {
-                    userStmt.setString(6, address); // Trước đây là 7
-                } else {
-                    userStmt.setNull(6, Types.VARCHAR); // Trước đây là 7
-                }
-                userStmt.setBoolean(7, true); // Mặc định user active, trước đây là 8
-
-                int userRowsInserted = userStmt.executeUpdate();
-                if (userRowsInserted == 0) {
-                    conn.rollback();
-                    System.err.println("Thất bại khi tạo bản ghi user cho sinh viên: " + student.getName());
-                    return false;
-                }
-            }
-
-            // 2. Thêm vào bảng 'students'
-            if (student.getId() == null || student.getId().trim().isEmpty()) {
-                conn.rollback();
-                System.err.println("Thiếu ID sinh viên. Không thể thêm vào bảng students.");
-                throw new SQLException("ID sinh viên là bắt buộc để thêm bản ghi sinh viên.");
-            }
-            try (PreparedStatement studentStmt = conn.prepareStatement(studentInsertSql)) {
-                studentStmt.setString(1, student.getId()); // ID riêng của sinh viên
-                studentStmt.setString(2, generatedUserId); // Liên kết tới user vừa tạo
-                studentStmt.setString(3, student.getName());
-                studentStmt.setString(4, student.getGender());
-                studentStmt.setString(5, student.getContactNumber());
-                studentStmt.setString(6, student.getBirthday());
-                // Cột email đã được loại bỏ, điều chỉnh chỉ số cho các cột còn lại:
-                // studentStmt.setString(7, student.getEmail()); // Dòng này đã bị loại bỏ
-
-                if (address != null && !address.trim().isEmpty()) { // Giả sử sinh viên cũng có cột địa chỉ
-                    studentStmt.setString(7, address); // Trước đây là 8
-                } else {
-                    studentStmt.setNull(7, Types.VARCHAR); // Trước đây là 8
-                }
-                studentStmt.setString(8, "ACTIVE"); // Trạng thái của sinh viên, trước đây là 9
-
-                int studentRowsInserted = studentStmt.executeUpdate();
-                if (studentRowsInserted == 0) {
-                    conn.rollback();
-                    System.err.println("Thất bại khi tạo bản ghi student cho: " + student.getName());
-                    return false;
-                }
-            }
-
-            // 3. Liên kết với Parent (nếu có thông tin Parent trong đối tượng Student)
-            if (student.getParent() != null && student.getParent().getId() != null && !student.getParent().getId().trim().isEmpty()) {
-                // Giả sử bạn có phương thức linkStudentToParent
-                boolean linked = linkStudentToParent(conn, student.getId(), student.getParent().getId());
-                if (!linked) {
-                    conn.rollback();
-                    System.err.println("Thất bại khi liên kết sinh viên " + student.getId() + " với phụ huynh " + student.getParent().getId());
-                    return false;
-                }
-            }
-
-            // 4. Đăng ký khóa học (nếu có, sử dụng lại logic hiện có)
-            if (student.getCurrentCourses() != null && !student.getCurrentCourses().isEmpty()) {
-                for (Course course : student.getCurrentCourses()) {
-                    // Giả sử bạn có phương thức enrollStudentInCourse
-                    if (!enrollStudentInCourse(conn, student.getId(), course.getCourseId())) {
-                        conn.rollback();
-                        System.err.println("Thất bại khi đăng ký sinh viên " + student.getId() + " vào khóa học " + course.getCourseId());
-                        return false;
-                    }
-                }
-            }
-
-            conn.commit(); // Commit transaction nếu tất cả thành công
-            return true;
-        } catch (SQLException e) {
-            if (conn != null) {
-                try {
-                    conn.rollback(); // Rollback nếu có lỗi SQL
-                } catch (SQLException ex) {
-                    System.err.println("Lỗi trong quá trình rollback database: " + ex.getMessage());
-                }
-            }
-            System.err.println("Giao dịch database thất bại khi tạo student và user: " + e.getMessage());
-            e.printStackTrace();
-            throw e; // Ném lại exception để lớp gọi xử lý
-        } finally {
-            if (conn != null) {
-                try {
-                    conn.setAutoCommit(true); // Reset auto-commit
-                    conn.close();
-                } catch (SQLException e) {
-                    System.err.println("Lỗi khi đóng kết nối database: " + e.getMessage());
-                }
-            }
-        }
-    }
-}
-=======
+  
      * Finds all students belonging to a specific class ID.
      * Manages its own connection.
      * Returns students with basic data only (including their class_id).
@@ -945,4 +586,3 @@
         return students;
     }
 }
->>>>>>> 63a296eb
