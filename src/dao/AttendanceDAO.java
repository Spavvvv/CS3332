--- conflicted
+++ resolved
@@ -58,11 +58,7 @@
      */
     private void checkStudentDAODependency() {
         if (this.studentDAO == null) {
-<<<<<<< HEAD
-            System.err.println("Warning: StudentDAO dependency not set on AttendanceDAO. Functionality requiring it may fail.");
-=======
             DAO_LOGGER.warning("StudentDAO dependency not set on AttendanceDAO. Functionality requiring it may fail.");
->>>>>>> 63a296eb
         }
     }
 
@@ -71,11 +67,7 @@
      */
     private void checkClassSessionDAODependency() {
         if (this.sessionDAO == null) {
-<<<<<<< HEAD
-            System.err.println("Warning: ClassSessionDAO dependency not set on AttendanceDAO. Functionality requiring it may fail.");
-=======
             DAO_LOGGER.warning("ClassSessionDAO dependency not set on AttendanceDAO. Functionality requiring it may fail.");
->>>>>>> 63a296eb
         }
     }
 
@@ -93,14 +85,8 @@
      * @throws SQLException if a database access error occurs
      */
     boolean internalSave(Connection conn, Attendance attendance) throws SQLException {
-<<<<<<< HEAD
-        // Added 'status' column
-        String sql = "INSERT INTO attendance (student_id, session_id, present, notes, called, has_permission, " +
-                "check_in_time, record_time, status) VALUES (?, ?, ?, ?, ?, ?, ?, ?, ?)";
-=======
         String sql = "INSERT INTO attendance (attendance_id, student_id, session_id, present, notes, called, has_permission, " +
                 "check_in_time, record_time, status, absence_date) VALUES (?, ?, ?, ?, ?, ?, ?, ?, ?, ?, ?)";
->>>>>>> 63a296eb
 
         try (PreparedStatement stmt = conn.prepareStatement(sql)) {
             stmt.setString(1, attendance.getId()); // attendance_id
@@ -117,32 +103,9 @@
                 stmt.setNull(8, Types.TIMESTAMP);
             }
 
-            // Allow database default for record_time if null in object
             if (attendance.getRecordTime() != null) {
                 stmt.setTimestamp(9, Timestamp.valueOf(attendance.getRecordTime()));
             } else {
-<<<<<<< HEAD
-                stmt.setNull(8, Types.TIMESTAMP);
-            }
-
-            // Set status
-            stmt.setString(9, attendance.getStatus());
-
-            int affectedRows = stmt.executeUpdate();
-
-            if (affectedRows > 0) {
-                try (ResultSet generatedKeys = stmt.getGeneratedKeys()) {
-                    if (generatedKeys.next()) {
-                        // Assuming the first generated key is the attendance_id
-                        attendance.setId(generatedKeys.getString(1));
-                        return true;
-                    } else {
-                        // If no generated keys were returned but rows were affected, still consider it a success
-                        // Depending on DB and schema, you might need to query for the ID differently
-                        return true;
-                    }
-                }
-=======
                 stmt.setTimestamp(9, Timestamp.valueOf(LocalDateTime.now())); // Default to now if null
             }
 
@@ -152,7 +115,6 @@
                 stmt.setDate(11, Date.valueOf(attendance.getAbsenceDate()));
             } else {
                 stmt.setNull(11, Types.DATE);
->>>>>>> 63a296eb
             }
 
             int affectedRows = stmt.executeUpdate();
@@ -169,14 +131,8 @@
      * @throws SQLException if a database access error occurs
      */
     boolean internalUpdate(Connection conn, Attendance attendance) throws SQLException {
-<<<<<<< HEAD
-        // Added 'status', changed WHERE clause to use 'attendance_id'
-        String sql = "UPDATE attendance SET student_id = ?, session_id = ?, present = ?, " +
-                "notes = ?, called = ?, has_permission = ?, check_in_time = ?, record_time = ?, status = ? " +
-=======
         String sql = "UPDATE attendance SET student_id = ?, session_id = ?, present = ?, " +
                 "notes = ?, called = ?, has_permission = ?, check_in_time = ?, record_time = ?, status = ?, absence_date = ? " +
->>>>>>> 63a296eb
                 "WHERE attendance_id = ?";
 
         try (PreparedStatement stmt = conn.prepareStatement(sql)) {
@@ -193,20 +149,9 @@
                 stmt.setNull(7, Types.TIMESTAMP);
             }
 
-            // Allow database default for record_time if null in object (though updates might behave differently)
             if (attendance.getRecordTime() != null) {
                 stmt.setTimestamp(8, Timestamp.valueOf(attendance.getRecordTime()));
             } else {
-<<<<<<< HEAD
-                stmt.setNull(8, Types.TIMESTAMP);
-            }
-
-            // Set status
-            stmt.setString(9, attendance.getStatus());
-
-            // Set attendance_id for WHERE clause
-            stmt.setString(10, attendance.getId());
-=======
                 stmt.setTimestamp(8, Timestamp.valueOf(LocalDateTime.now())); // Default to now if null
             }
 
@@ -218,7 +163,6 @@
                 stmt.setNull(10, Types.DATE);
             }
             stmt.setString(11, attendance.getId()); // attendance_id for WHERE clause
->>>>>>> 63a296eb
 
             return stmt.executeUpdate() > 0;
         }
@@ -228,22 +172,12 @@
      * Internal method to delete an attendance record by ID using an existing connection.
      *
      * @param conn the active database connection
-<<<<<<< HEAD
-     * @param id ID of the attendance record to delete (assuming String/UUID) - maps to attendance_id
-=======
      * @param id ID of the attendance record to delete (maps to attendance_id)
->>>>>>> 63a296eb
      * @return true if successful, false otherwise
      * @throws SQLException if a database access error occurs
      */
     boolean internalDelete(Connection conn, String id) throws SQLException {
-<<<<<<< HEAD
-        // Changed WHERE clause to use 'attendance_id'
         String sql = "DELETE FROM attendance WHERE attendance_id = ?";
-
-=======
-        String sql = "DELETE FROM attendance WHERE attendance_id = ?";
->>>>>>> 63a296eb
         try (PreparedStatement stmt = conn.prepareStatement(sql)) {
             stmt.setString(1, id);
             return stmt.executeUpdate() > 0;
@@ -254,22 +188,12 @@
      * Internal method to find an attendance record by ID using an existing connection.
      *
      * @param conn the active database connection
-<<<<<<< HEAD
-     * @param id ID of the attendance record to find (assuming String/UUID) - maps to attendance_id
-=======
      * @param id ID of the attendance record to find (maps to attendance_id)
->>>>>>> 63a296eb
      * @return Optional containing the attendance record if found
      * @throws SQLException if a database access error occurs
      */
     Optional<Attendance> internalFindById(Connection conn, String id) throws SQLException {
-<<<<<<< HEAD
-        // Changed WHERE clause to use 'attendance_id'
         String sql = "SELECT * FROM attendance WHERE attendance_id = ?";
-
-=======
-        String sql = "SELECT * FROM attendance WHERE attendance_id = ?";
->>>>>>> 63a296eb
         try (PreparedStatement stmt = conn.prepareStatement(sql)) {
             stmt.setString(1, id);
             try (ResultSet rs = stmt.executeQuery()) {
@@ -361,10 +285,6 @@
         try (PreparedStatement stmt = conn.prepareStatement(sql)) {
             stmt.setString(1, studentId);
             stmt.setString(2, sessionId);
-<<<<<<< HEAD
-
-=======
->>>>>>> 63a296eb
             try (ResultSet rs = stmt.executeQuery()) {
                 if (rs.next()) {
                     return Optional.of(mapResultSetToAttendance(rs, conn));
@@ -477,21 +397,11 @@
      * @throws SQLException if a database access error occurs
      */
     int internalBatchSave(Connection conn, List<Attendance> attendances) throws SQLException {
-<<<<<<< HEAD
-        // Added 'status' column
-        String sql = "INSERT INTO attendance (student_id, session_id, present, notes, called, has_permission, " +
-                "check_in_time, record_time, status) VALUES (?, ?, ?, ?, ?, ?, ?, ?, ?)";
-        int successCount = 0;
-
-        try (PreparedStatement stmt = conn.prepareStatement(sql, Statement.RETURN_GENERATED_KEYS)) {
-
-=======
         String sql = "INSERT INTO attendance (attendance_id, student_id, session_id, present, notes, called, has_permission, " +
                 "check_in_time, record_time, status, absence_date) VALUES (?, ?, ?, ?, ?, ?, ?, ?, ?, ?, ?)";
         int successCount = 0;
 
         try (PreparedStatement stmt = conn.prepareStatement(sql)) {
->>>>>>> 63a296eb
             for (Attendance attendance : attendances) {
                 stmt.setString(1, attendance.getId()); // attendance_id
                 stmt.setString(2, attendance.getStudentId());
@@ -506,22 +416,9 @@
                 } else {
                     stmt.setNull(8, Types.TIMESTAMP);
                 }
-<<<<<<< HEAD
-
-                // Allow database default for record_time if null in object
-=======
->>>>>>> 63a296eb
                 if (attendance.getRecordTime() != null) {
                     stmt.setTimestamp(9, Timestamp.valueOf(attendance.getRecordTime()));
                 } else {
-<<<<<<< HEAD
-                    stmt.setNull(8, Types.TIMESTAMP);
-                }
-
-                // Set status
-                stmt.setString(9, attendance.getStatus());
-
-=======
                     stmt.setTimestamp(9, Timestamp.valueOf(LocalDateTime.now()));
                 }
                 stmt.setString(10, attendance.getStatus());
@@ -530,7 +427,6 @@
                 } else {
                     stmt.setNull(11, Types.DATE);
                 }
->>>>>>> 63a296eb
                 stmt.addBatch();
             }
             int[] results = stmt.executeBatch();
@@ -539,28 +435,6 @@
                     successCount++;
                 }
             }
-<<<<<<< HEAD
-
-            // Attempt to get generated IDs and set them on the attendance objects
-            // Note: Getting generated keys for batch inserts can be database-specific
-            // and might not return keys for every row in some drivers/databases.
-            try (ResultSet generatedKeys = stmt.getGeneratedKeys()) {
-                int index = 0;
-                while (generatedKeys.next() && index < attendances.size()) {
-                    // Assuming the order of generated keys matches the order of addBatch calls
-                    // and the first generated key is the attendance_id
-                    try {
-                        attendances.get(index).setId(generatedKeys.getString(1));
-                        index++;
-                    } catch (SQLException e) {
-                        System.err.println("Warning: Could not retrieve generated key for batch insert at index " + index + ": " + e.getMessage());
-                        index++;
-                    }
-                }
-            }
-
-=======
->>>>>>> 63a296eb
         }
         return successCount;
     }
@@ -574,13 +448,8 @@
      * @throws SQLException if a database access error occurs
      */
     int internalBatchUpdate(Connection conn, List<Attendance> attendances) throws SQLException {
-        // Added 'status', changed WHERE clause to use 'attendance_id'
         String sql = "UPDATE attendance SET student_id = ?, session_id = ?, present = ?, " +
-<<<<<<< HEAD
-                "notes = ?, called = ?, has_permission = ?, check_in_time = ?, record_time = ?, status = ? " +
-=======
                 "notes = ?, called = ?, has_permission = ?, check_in_time = ?, record_time = ?, status = ?, absence_date = ? " +
->>>>>>> 63a296eb
                 "WHERE attendance_id = ?";
         int successCount = 0;
 
@@ -598,25 +467,11 @@
                 } else {
                     stmt.setNull(7, Types.TIMESTAMP);
                 }
-<<<<<<< HEAD
-
-                // Allow database default for record_time if null in object
-=======
->>>>>>> 63a296eb
                 if (attendance.getRecordTime() != null) {
                     stmt.setTimestamp(8, Timestamp.valueOf(attendance.getRecordTime()));
                 } else {
-                    stmt.setNull(8, Types.TIMESTAMP);
-                }
-<<<<<<< HEAD
-
-                // Set status
-                stmt.setString(9, attendance.getStatus());
-
-                // Set attendance_id for WHERE clause
-                stmt.setString(10, attendance.getId());
-
-=======
+                    stmt.setTimestamp(8, Timestamp.valueOf(LocalDateTime.now()));
+                }
                 stmt.setString(9, attendance.getStatus());
                 if (attendance.getAbsenceDate() != null) {
                     stmt.setDate(10, Date.valueOf(attendance.getAbsenceDate()));
@@ -624,7 +479,6 @@
                     stmt.setNull(10, Types.DATE);
                 }
                 stmt.setString(11, attendance.getId()); // attendance_id for WHERE
->>>>>>> 63a296eb
                 stmt.addBatch();
             }
             int[] results = stmt.executeBatch();
@@ -685,19 +539,11 @@
     private Attendance mapResultSetToAttendance(ResultSet rs, Connection conn) throws SQLException {
         Attendance attendance = new Attendance();
 
-<<<<<<< HEAD
-        // Set basic attendance properties - get 'attendance_id' instead of 'id'
-=======
->>>>>>> 63a296eb
         attendance.setId(rs.getString("attendance_id"));
         attendance.setPresent(rs.getBoolean("present"));
         attendance.setNote(rs.getString("notes"));
         attendance.setCalled(rs.getBoolean("called"));
         attendance.setHasPermission(rs.getBoolean("has_permission"));
-<<<<<<< HEAD
-        // Get 'status'
-=======
->>>>>>> 63a296eb
         attendance.setStatus(rs.getString("status"));
 
         Timestamp checkInTime = rs.getTimestamp("check_in_time");
@@ -726,22 +572,6 @@
         checkStudentDAODependency();
         checkClassSessionDAODependency();
 
-<<<<<<< HEAD
-        if (studentDAO != null) {
-            // Assuming StudentDAO has a findById(Connection conn, String id) method that takes a connection
-            // If StudentDAO's findById is a public wrapper method that gets its own connection,
-            // passing 'conn' here is incorrect. Assuming it follows the internal/public pattern.
-            Optional<Student> student = studentDAO.findById(conn, studentId);
-            student.ifPresent(attendance::setStudent);
-        }
-
-        if (sessionDAO != null) {
-            // Assuming ClassSessionDAO has a findById(Connection conn, String id) method that takes a connection
-            // If ClassSessionDAO's findById is a public wrapper method, passing 'conn' here is incorrect.
-            // Assuming it follows the internal/public pattern.
-            Optional<ClassSession> session = sessionDAO.findById(conn, sessionId);
-            session.ifPresent(attendance::setSession);
-=======
         // Fetch full Student object if DAO and ID are available
         if (studentDAO != null && studentId != null) {
             Optional<Student> studentOpt = studentDAO.findById(studentId); // Uses public findById, which gets its own connection
@@ -752,7 +582,6 @@
         if (sessionDAO != null && sessionId != null) {
             Optional<ClassSession> sessionOpt = sessionDAO.findById(sessionId); // Uses public findById, which gets its own connection
             sessionOpt.ifPresent(attendance::setSession);
->>>>>>> 63a296eb
         }
         return attendance;
     }
@@ -859,17 +688,6 @@
         }
     }
 
-<<<<<<< HEAD
-    /**
-     * Delete an attendance record by ID. Manages its own connection and transaction.
-     *
-     * @param id ID of the attendance record to delete (assuming String/UUID) - maps to attendance_id
-     * @return true if successful, false otherwise
-     */
-    public boolean delete(String id) {
-        try (Connection conn = DatabaseConnection.getConnection()) {
-            conn.setAutoCommit(false); // Start transaction
-=======
     public boolean delete(String id) {
         if (id == null || id.trim().isEmpty()) {
             DAO_LOGGER.severe("Attempted to delete Attendance with null or empty ID.");
@@ -879,7 +697,6 @@
         try {
             conn = DatabaseConnection.getConnection();
             conn.setAutoCommit(false);
->>>>>>> 63a296eb
             boolean success = internalDelete(conn, id);
             if (success) {
                 conn.commit();
@@ -909,15 +726,6 @@
         }
     }
 
-<<<<<<< HEAD
-    /**
-     * Find an attendance record by ID. Manages its own connection.
-     *
-     * @param id ID of the attendance record to find (assuming String/UUID) - maps to attendance_id
-     * @return Optional containing the attendance record if found
-     */
-=======
->>>>>>> 63a296eb
     public Optional<Attendance> findById(String id) {
         if (id == null || id.trim().isEmpty()) return Optional.empty();
         try (Connection conn = DatabaseConnection.getConnection()) {
@@ -958,21 +766,10 @@
         }
     }
 
-<<<<<<< HEAD
-    /**
-     * Find attendance records by student ID and session ID. Manages its own connection.
-     *
-     * @param studentId Student ID
-     * @param sessionId Session ID (assuming String/UUID)
-     * @return Optional containing the attendance record if found
-     */
-    public Optional<Attendance> findByStudentAndSession(String studentId, String sessionId) {
-=======
     public Optional<Attendance> findByStudentAndSession(String studentId, String sessionId) {
         if (studentId == null || studentId.trim().isEmpty() || sessionId == null || sessionId.trim().isEmpty()) {
             return Optional.empty();
         }
->>>>>>> 63a296eb
         try (Connection conn = DatabaseConnection.getConnection()) {
             return internalFindByStudentAndSession(conn, studentId, sessionId);
         } catch (SQLException e) {
@@ -990,18 +787,8 @@
         }
     }
 
-<<<<<<< HEAD
-    /**
-     * Find absent students for a specific session. Manages its own connection.
-     *
-     * @param sessionId Session ID (assuming String/UUID)
-     * @return List of attendance records for absent students
-     */
-    public List<Attendance> findAbsentBySession(String sessionId) {
-=======
     public List<Attendance> findAbsentBySession(String sessionId) {
         if (sessionId == null || sessionId.trim().isEmpty()) return new ArrayList<>();
->>>>>>> 63a296eb
         try (Connection conn = DatabaseConnection.getConnection()) {
             return internalFindAbsentBySession(conn, sessionId);
         } catch (SQLException e) {
@@ -1020,17 +807,6 @@
         }
     }
 
-<<<<<<< HEAD
-    /**
-     * Find attendance records in a date range. Manages its own connection.
-     *
-     * @param startDate Start date
-     * @param endDate End date
-     * @return List of attendance records in the date range
-     * @throws SQLException if a database access error occurs
-     */
-=======
->>>>>>> 63a296eb
     public List<Attendance> findByDateRange(LocalDate startDate, LocalDate endDate) {
         if (startDate == null || endDate == null) return new ArrayList<>();
         try (Connection conn = DatabaseConnection.getConnection()) {
@@ -1042,19 +818,6 @@
     }
 
     public int batchSave(List<Attendance> attendances) {
-<<<<<<< HEAD
-        try (Connection conn = DatabaseConnection.getConnection()) {
-            conn.setAutoCommit(false); // Start transaction
-            int savedCount = internalBatchSave(conn, attendances);
-            // It's better to commit even if not all were saved, unless atomicity of the whole batch is critical
-            conn.commit(); // Commit whatever was successful
-            conn.setAutoCommit(true); // Restore default commit behavior
-            return savedCount;
-        } catch (SQLException e) {
-            System.err.println("Error batch saving attendances: " + e.getMessage());
-            e.printStackTrace();
-            // Rollback would be handled by the finally block or the try-with-resources closing conn
-=======
         if (attendances == null || attendances.isEmpty()) return 0;
         for (Attendance att : attendances) {
             if (att.getId() == null || att.getId().trim().isEmpty()) {
@@ -1078,7 +841,6 @@
                     DAO_LOGGER.log(Level.SEVERE, "Error rolling back batch save transaction.", ex);
                 }
             }
->>>>>>> 63a296eb
             return 0;
         } finally {
             if (conn != null) {
@@ -1093,19 +855,6 @@
     }
 
     public int batchUpdate(List<Attendance> attendances) {
-<<<<<<< HEAD
-        try (Connection conn = DatabaseConnection.getConnection()) {
-            conn.setAutoCommit(false); // Start transaction
-            int updatedCount = internalBatchUpdate(conn, attendances);
-            // It's better to commit even if not all were updated, unless atomicity of the whole batch is critical
-            conn.commit(); // Commit whatever was successful
-            conn.setAutoCommit(true); // Restore default commit behavior
-            return updatedCount;
-        } catch (SQLException e) {
-            System.err.println("Error batch updating attendances: " + e.getMessage());
-            e.printStackTrace();
-            // Rollback would be handled by the finally block or the try-with-resources closing conn
-=======
         if (attendances == null || attendances.isEmpty()) return 0;
         for (Attendance att : attendances) {
             if (att.getId() == null || att.getId().trim().isEmpty()) {
@@ -1129,7 +878,6 @@
                     DAO_LOGGER.log(Level.SEVERE, "Error rolling back batch update transaction.", ex);
                 }
             }
->>>>>>> 63a296eb
             return 0;
         } finally {
             if (conn != null) {
@@ -1155,8 +903,4 @@
             return new AttendanceStats(); // Return empty stats object on error
         }
     }
-<<<<<<< HEAD
 }
-=======
-}
->>>>>>> 63a296eb
