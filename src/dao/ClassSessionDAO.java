--- conflicted
+++ resolved
@@ -604,37 +604,21 @@
         // SQL to find sessions that overlap with the given time range.
         // A session (start_time, end_time) overlaps with range (range_start, range_end) if
         // (start_time < range_end AND end_time > range_start)
-<<<<<<< HEAD
-        // Assuming class_date stores the date, and start_time/end_time store the time part within that date.
-        // Combining date and time for comparison:
-        String sql = "SELECT session_id, course_name, teacher_name, room, class_date, " +
-                "start_time, end_time, class_id FROM class_sessions " +
-                "WHERE (class_date + start_time) < ? AND (class_date + end_time) > ?"; // This syntax depends on the specific SQL dialect (e.g., PostgreSQL needs specific syntax for adding TIME to DATE, MySQL might use DATETIME or TIMESTAMP columns)
-=======
         // Assuming session_date stores the date, and start_time/end_time store the time part within that date.
         // Combining date and time for comparison:
         String sql = "SELECT session_id, course_name, teacher_name, room, session_date, " +
                 "start_time, end_time, class_id FROM class_sessions " +
                 "WHERE (session_date + start_time) < ? AND (session_date + end_time) > ?"; // This syntax depends on the specific SQL dialect (e.g., PostgreSQL needs specific syntax for adding TIME to DATE, MySQL might use DATETIME or TIMESTAMP columns)
->>>>>>> 63a296eb
 
         // A more portable way might be comparing DATE and TIME components separately, or using TIMESTAMP columns.
         // Assuming your database supports adding DATE and TIME for comparison or uses TIMESTAMP columns.
         // If using TIMESTAMP columns for start_time and end_time, the query simplifies.
         // Let's assume the columns 'start_time' and 'end_time' are actually TIMESTAMP types for easier range query.
-<<<<<<< HEAD
-        // If they are TIME types and class_date is DATE, you might need vendor-specific functions like `TIMESTAMP(class_date, start_time)`.
-        // Let's use TIMESTAMP comparison assuming the columns support it or adjust the query for your specific DB.
-
-        // Let's adjust the SQL query assuming start_time and end_time columns are TIMESTAMP
-        String sqlAdjusted = "SELECT session_id, course_name, teacher_name, room, class_date, " +
-=======
         // If they are TIME types and session_date is DATE, you might need vendor-specific functions like `TIMESTAMP(session_date, start_time)`.
         // Let's use TIMESTAMP comparison assuming the columns support it or adjust the query for your specific DB.
 
         // Let's adjust the SQL query assuming start_time and end_time columns are TIMESTAMP
         String sqlAdjusted = "SELECT session_id, course_name, teacher_name, room, session_date, " +
->>>>>>> 63a296eb
                 "start_time, end_time, class_id FROM class_sessions " +
                 "WHERE start_time < ? AND end_time > ?"; // Assumes start_time and end_time columns are TIMESTAMP
 
@@ -666,11 +650,7 @@
     List<ClassSession> internalFindByTeacherName(Connection conn, String teacherName) throws SQLException {
         List<ClassSession> sessions = new ArrayList<>();
         // Assuming teacher_name in the database is a String/VARCHAR type
-<<<<<<< HEAD
-        String sql = "SELECT session_id, course_name, teacher_name, room, class_date, " +
-=======
         String sql = "SELECT session_id, course_name, teacher_name, room, session_date, " +
->>>>>>> 63a296eb
                 "start_time, end_time, class_id FROM class_sessions WHERE teacher_name = ?";
 
         try (PreparedStatement stmt = conn.prepareStatement(sql)) {
@@ -688,11 +668,7 @@
 
     /**
      * Finds class sessions for a specific date using an existing connection.
-<<<<<<< HEAD
-     * Assumes class_date column exists in class_sessions table.
-=======
      * Assumes session_date column exists in class_sessions table.
->>>>>>> 63a296eb
      *
      * @param conn the active database connection
      * @param date the date to search for
@@ -701,15 +677,9 @@
      */
     List<ClassSession> internalFindByDate(Connection conn, LocalDate date) throws SQLException {
         List<ClassSession> sessions = new ArrayList<>();
-<<<<<<< HEAD
-        String sql = "SELECT session_id, course_name, teacher_name, room, class_date, " +
-                "start_time, end_time, class_id FROM class_sessions " +
-                "WHERE class_date = ?";
-=======
         String sql = "SELECT session_id, course_name, teacher_name, room, session_date, " +
                 "start_time, end_time, class_id FROM class_sessions " +
                 "WHERE session_date = ?";
->>>>>>> 63a296eb
 
         try (PreparedStatement stmt = conn.prepareStatement(sql)) {
 
