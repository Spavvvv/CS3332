--- conflicted
+++ resolved
@@ -1,13 +1,8 @@
 <component name="libraryTable">
   <library name="lib">
     <CLASSES>
-<<<<<<< HEAD
-      <root url="jar://C:/mysql-connector-j-9.3.0/mysql-connector-j-9.3.0.jar!/" />
-      <root url="file://$USER_HOME$/Documents/University/javafx-sdk-24.0.1/lib" />
-=======
       <root url="jar://$PROJECT_DIR$/../../../../Program Files/Java/mysql-connector-j-9.3.0/mysql-connector-j-9.3.0.jar!/" />
       <root url="file://$PROJECT_DIR$/../../../../Program Files/Java/javafx-sdk-24.0.1/lib" />
->>>>>>> 63a296eb
     </CLASSES>
     <JAVADOC />
     <SOURCES />
