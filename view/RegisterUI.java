package view;

import java.io.*;
import java.sql.Connection;
import java.time.LocalDate;
import java.time.Year;
import java.time.format.DateTimeFormatter;
import java.time.format.DateTimeParseException;
import java.util.Random;
import java.util.Scanner;
import java.util.prefs.Preferences;

import javafx.geometry.Insets;
import javafx.geometry.Pos;
import javafx.scene.Scene;
import javafx.scene.control.*;
import javafx.scene.image.Image;
import javafx.scene.image.ImageView;
import javafx.scene.layout.*;
import javafx.scene.paint.Color;
import javafx.scene.text.Font;
import javafx.scene.text.FontWeight;
import javafx.stage.Stage;
import javafx.util.StringConverter;

import src.controller.MainController;
import src.controller.NavigationController;
import src.dao.RegisterDAO;
import utils.DatabaseConnection;
public class RegisterUI {
    private Stage primaryStage;
    private StackPane root;
    private VBox registerCard;
    private TextField usernameField;
    private TextField passwordField;
    private TextField dobTextField;
    private TextField emailField;
    private TextField fullNameField;
    private TextField phoneField;
    private DatePicker dobPicker; //
    private PasswordField confirmPasswordField;
    private ComboBox roleComboBox;
    private CheckBox termsCheckBox;
    private NavigationController navigationController;
    private MainController mainController;
    private ComboBox genderComboBox;
    private String currentTheme = "light"; // Mặc định là theme sáng

<<<<<<< HEAD
=======
    // File path for storing user accounts
    private String ACCOUNTS_FILE;
    private final static String FILE_PATH = "C:\\Users\\tiend\\IdeaProjects\\CS3332";
>>>>>>> 63a296eb
    // Định dạng ngày tháng
    private final static DateTimeFormatter DATE_FORMATTER = DateTimeFormatter.ofPattern("dd/MM/yyyy");
    public RegisterUI(Stage primaryStage) {
        this.primaryStage = primaryStage;
        loadThemePreference(); // Tải theme đã lưu
        setupStage();
    }
    // Tải theme từ preferences
    private void loadThemePreference() {
        Preferences prefs = Preferences.userNodeForPackage(LoginUI.class);
        currentTheme = prefs.get("theme", "light");
    }
<<<<<<< HEAD
=======
    // Create accounts file if it doesn't exist
    private void createAccountsFileIfNotExists(String username) {
        ACCOUNTS_FILE = username + ".txt";
        File file = new File(FILE_PATH, ACCOUNTS_FILE);
        if (!file.exists()) {
            try {
                // Tạo thư mục nếu chưa tồn tại
                File directory = new File(FILE_PATH);
                if (!directory.exists()) {
                    directory.mkdirs();
                }
                file.createNewFile();
                System.out.println("Created new accounts file: " + ACCOUNTS_FILE);
            } catch (IOException e) {
                System.err.println("Error creating accounts file: " + e.getMessage());
            }
        }
    }
>>>>>>> 63a296eb
    // Tạo ID ngẫu nhiên 6 chữ số dựa trên vai trò
    private String generateUniqueID(String role) {
        // Xác định số đầu tiên dựa trên vai trò
        String firstDigit;
        if (role.equals("Giáo viên")) {
            firstDigit = "1";
        } else { // Admin
            firstDigit = "0";
        }
        // Tạo 5 chữ số còn lại ngẫu nhiên
        StringBuilder randomDigits = new StringBuilder();
        Random random = new Random();
        for (int i = 0; i < 5; i++) {
            randomDigits.append(random.nextInt(10));
        }
        return firstDigit + randomDigits.toString();
    }
    private void setupStage() {
        root = new StackPane();
        applyTheme(root, currentTheme); // Áp dụng theme
        registerCard = createRegisterCard();
        registerCard.setEffect(new javafx.scene.effect.DropShadow(10, Color.gray(0.4)));
        applyCardStyle(currentTheme, registerCard); // Áp dụng style cho card theo theme
        root.getChildren().add(registerCard);
        Scene scene = new Scene(root, 800, 700);
        primaryStage.setScene(scene);
        primaryStage.setTitle("Đăng ký - Hệ thống quản lý trung tâm");
        primaryStage.show();
    }

    private VBox createRegisterCard() {
        VBox card = new VBox(20);
        card.setAlignment(Pos.CENTER);
        card.setPadding(new Insets(30, 50, 40, 50));
        card.setMaxWidth(500);
        card.setStyle("-fx-background-color: white; -fx-background-radius: 10;");

        // Logo
        HBox logoBox = new HBox();
        logoBox.setAlignment(Pos.CENTER);
        try {
            ImageView logo = new ImageView(new Image(getClass().getResourceAsStream("/images/logo.png")));
            logo.setFitHeight(70);
            logo.setPreserveRatio(true);
            logoBox.getChildren().add(logo);
        } catch (Exception e) {
            Label logoText = new Label("AITALK");
            logoText.setFont(Font.font("Arial", FontWeight.BOLD, 22));
            logoText.setStyle("-fx-text-fill: #0091EA;");
            logoBox.getChildren().add(logoText);
        }

        // Tiêu đề
        Label title = new Label("ĐĂNG KÝ TÀI KHOẢN");
        title.setFont(Font.font("Arial", FontWeight.BOLD, 18));
        title.setStyle("-fx-text-fill: #333;");

        // Form đăng ký
        GridPane form = new GridPane();
        form.setVgap(15);
        form.setHgap(10);
        form.setAlignment(Pos.CENTER);
        form.setPadding(new Insets(10, 0, 10, 0));

        // Họ và tên
        Label nameLabel = new Label("Họ và tên:");
        nameLabel.setStyle("-fx-text-fill: #555;");
        fullNameField = new TextField();
        fullNameField.setPromptText("Nhập họ và tên đầy đủ");
        fullNameField.setPrefHeight(35);
        styleTextField(fullNameField);

        // Tên đăng nhập
        Label userLabel = new Label("Tên đăng nhập:");
        userLabel.setStyle("-fx-text-fill: #555;");
        usernameField = new TextField();
        usernameField.setPromptText("Nhập tên đăng nhập");
        usernameField.setPrefHeight(35);
        styleTextField(usernameField);

        // Real-time username validation
        usernameField.focusedProperty().addListener((obs, oldVal, newVal) -> {
            if (!newVal && !usernameField.getText().isEmpty()) { // When focus is lost and field is not empty
                if (isUsernameTaken(usernameField.getText())) {
                    usernameField.setStyle("-fx-background-radius: 5; -fx-border-radius: 5; -fx-border-color: #ff0000; -fx-text-fill: #555;");
                    showTooltip(usernameField, "Tên đăng nhập đã tồn tại");
                } else {
                    usernameField.setStyle("-fx-background-radius: 5; -fx-border-radius: 5; -fx-border-color: #00aa00; -fx-text-fill: #555;");
                }
            }
        });

        // Email
        Label emailLabel = new Label("Email:");
        emailLabel.setStyle("-fx-text-fill: #555;");
        emailField = new TextField();
        emailField.setPromptText("Nhập địa chỉ email");
        emailField.setPrefHeight(35);
        styleTextField(emailField);

        // Real-time email validation
        emailField.focusedProperty().addListener((obs, oldVal, newVal) -> {
            if (!newVal && !emailField.getText().isEmpty()) { // When focus is lost and field is not empty
                if (!isValidEmail(emailField.getText())) {
                    emailField.setStyle("-fx-background-radius: 5; -fx-border-radius: 5; -fx-border-color: #ff0000; -fx-text-fill: #555;");
                    showTooltip(emailField, "Email không đúng định dạng");
                } else if (isEmailTaken(emailField.getText())) {
                    emailField.setStyle("-fx-background-radius: 5; -fx-border-radius: 5; -fx-border-color: #ff0000; -fx-text-fill: #555;");
                    showTooltip(emailField, "Email đã được sử dụng");
                } else {
                    emailField.setStyle("-fx-background-radius: 5; -fx-border-radius: 5; -fx-border-color: #00aa00; -fx-text-fill: #555;");
                }
            }
        });

        // Số điện thoại
        Label phoneLabel = new Label("Số điện thoại:");
        phoneLabel.setStyle("-fx-text-fill: #555;");
        phoneField = new TextField();
        phoneField.setPromptText("Nhập số điện thoại");
        phoneField.setPrefHeight(35);
        styleTextField(phoneField);

        // Real-time phone validation
        phoneField.focusedProperty().addListener((obs, oldVal, newVal) -> {
            if (!newVal && !phoneField.getText().isEmpty()) { // When focus is lost and field is not empty
                if (!isValidPhone(phoneField.getText())) {
                    phoneField.setStyle("-fx-background-radius: 5; -fx-border-radius: 5; -fx-border-color: #ff0000; -fx-text-fill: #555;");
                    showTooltip(phoneField, "Số điện thoại không đúng định dạng");
                } else {
                    phoneField.setStyle("-fx-background-radius: 5; -fx-border-radius: 5; -fx-border-color: #00aa00; -fx-text-fill: #555;");
                }
            }
        });

        // Date of Birth - Cải tiến với kết hợp DatePicker và TextField
        Label dobLabel = new Label("Ngày sinh:");
        dobLabel.setStyle("-fx-text-fill: #555;");

        // Tạo HBox để chứa cả DatePicker và TextField
        HBox dobInputBox = new HBox(5);

        // TextField cho nhập tay
        dobTextField = new TextField();
        dobTextField.setPromptText("DD/MM/YYYY");
        dobTextField.setPrefHeight(35);
        HBox.setHgrow(dobTextField, Priority.ALWAYS); // Cho phép mở rộng để lấp đầy không gian
        styleTextField(dobTextField);

        // DatePicker cho chọn từ lịch
        dobPicker = new DatePicker();
        dobPicker.setPrefHeight(35);
        dobPicker.setPrefWidth(40);
        // Ẩn phần text, chỉ hiển thị nút lịch
        dobPicker.getEditor().setVisible(false);
        dobPicker.getEditor().setManaged(false);
        dobPicker.setStyle("-fx-background-radius: 5; -fx-border-radius: 5; -fx-border-color: #ddd;");

        // Định dạng date picker để hiển thị theo format DD/MM/YYYY
        StringConverter<LocalDate> converter = new StringConverter<LocalDate>() {
            @Override
            public String toString(LocalDate date) {
                if (date != null) {
                    return DATE_FORMATTER.format(date);
                } else {
                    return "";
                }
            }

            @Override
            public LocalDate fromString(String string) {
                if (string != null && !string.isEmpty()) {
                    try {
                        return LocalDate.parse(string, DATE_FORMATTER);
                    } catch (DateTimeParseException e) {
                        return null;
                    }
                } else {
                    return null;
                }
            }
        };
        dobPicker.setConverter(converter);

        // Khi chọn từ date picker, cập nhật giá trị vào text field
        dobPicker.valueProperty().addListener((obs, oldVal, newVal) -> {
            if (newVal != null) {
                dobTextField.setText(DATE_FORMATTER.format(newVal));
                validateDateInput();
            }
        });

        // Khi nhập tay, cập nhật giá trị vào date picker
        dobTextField.focusedProperty().addListener((obs, oldVal, newVal) -> {
            if (!newVal) { // Khi mất focus
                validateDateInput();
            }
        });

        // Thêm vào HBox
        dobInputBox.getChildren().addAll(dobTextField, dobPicker);

        // Vai trò
        Label roleLabel = new Label("Vai trò:");
        roleLabel.setStyle("-fx-text-fill: #555;");
        roleComboBox = new ComboBox<>();
        roleComboBox.getItems().addAll("Admin", "Giáo viên");
        roleComboBox.setValue("Giáo viên");
        roleComboBox.setEditable(false);
        roleComboBox.setPrefHeight(35);
        roleComboBox.setMaxWidth(Double.MAX_VALUE);
        roleComboBox.setStyle("-fx-background-radius: 5; -fx-border-radius: 5; -fx-border-color: #ddd; -fx-text-fill: #555;");

        // Giới tính
        Label genderLabel = new Label("Giới tính:");
        genderLabel.setStyle("-fx-text-fill: #555;");
        genderComboBox = new ComboBox<>();
        genderComboBox.getItems().addAll("Nam", "Nữ"); // Các tùy chọn giới tính
        genderComboBox.setPromptText("Chọn giới tính"); // Placeholder
        genderComboBox.setPrefHeight(35);
        genderComboBox.setMaxWidth(Double.MAX_VALUE);
        genderComboBox.setStyle("-fx-background-radius: 5; -fx-border-radius: 5; -fx-border-color: #ddd; -fx-text-fill: #555;");

        // Mật khẩu
        Label passLabel = new Label("Mật khẩu:");
        passLabel.setStyle("-fx-text-fill: #555;");
        passwordField = new PasswordField();
        passwordField.setPromptText("Nhập mật khẩu (ít nhất 8 ký tự)");
        passwordField.setPrefHeight(35);
        styleTextField(passwordField);

        // Real-time password validation
        passwordField.textProperty().addListener((obs, oldVal, newVal) -> {
            if (!newVal.isEmpty()) {
                if (newVal.length() < 8) {
                    passwordField.setStyle("-fx-background-radius: 5; -fx-border-radius: 5; -fx-border-color: #ff0000; -fx-text-fill: #555;");
                } else {
                    passwordField.setStyle("-fx-background-radius: 5; -fx-border-radius: 5; -fx-border-color: #00aa00; -fx-text-fill: #555;");
                }
            } else {
                styleTextField(passwordField);
            }
        });

        // Xác nhận mật khẩu
        Label confirmPassLabel = new Label("Xác nhận mật khẩu:");
        confirmPassLabel.setStyle("-fx-text-fill: #555;");
        confirmPasswordField = new PasswordField();
        confirmPasswordField.setPromptText("Nhập lại mật khẩu");
        confirmPasswordField.setPrefHeight(35);
        styleTextField(confirmPasswordField);

        // Real-time confirm password validation
        confirmPasswordField.textProperty().addListener((obs, oldVal, newVal) -> {
            if (!newVal.isEmpty() && !passwordField.getText().isEmpty()) {
                if (!newVal.equals(passwordField.getText())) {
                    confirmPasswordField.setStyle("-fx-background-radius: 5; -fx-border-radius: 5; -fx-border-color: #ff0000; -fx-text-fill: #555;");
                } else {
                    confirmPasswordField.setStyle("-fx-background-radius: 5; -fx-border-radius: 5; -fx-border-color: #00aa00; -fx-text-fill: #555;");
                }
            } else {
                styleTextField(confirmPasswordField);
            }
        });

        // Đồng ý điều khoản
        termsCheckBox = new CheckBox("Tôi đồng ý với các điều khoản và điều kiện sử dụng");
        termsCheckBox.setStyle("-fx-text-fill: #555;");

        // Hyperlink điều khoản
        Hyperlink termsLink = new Hyperlink("Xem điều khoản sử dụng");
        termsLink.setStyle("-fx-text-fill: #0091EA; -fx-border-color: transparent;");
        termsLink.setOnAction(e -> showTermsDialog());

        // Nút đăng ký
        Button registerBtn = new Button("ĐĂNG KÝ");
        registerBtn.setStyle("-fx-background-color: #0091EA; -fx-text-fill: white; -fx-font-weight: bold;");
        registerBtn.setPrefHeight(40);
        registerBtn.setMaxWidth(Double.MAX_VALUE);
        registerBtn.setOnAction(e -> handleRegister());

        // Hiệu ứng hover cho nút
        registerBtn.setOnMouseEntered(e -> registerBtn.setStyle("-fx-background-color: #0077c1; -fx-text-fill: white; -fx-font-weight: bold;"));
        registerBtn.setOnMouseExited(e -> registerBtn.setStyle("-fx-background-color: #0091EA; -fx-text-fill: white; -fx-font-weight: bold;"));

        // Thêm các thành phần vào form (2 cột)
        // Cột 0
        form.add(nameLabel, 0, 0);
        form.add(fullNameField, 0, 1);
        form.add(userLabel, 0, 2);
        form.add(usernameField, 0, 3);
        form.add(emailLabel, 0, 4);
        form.add(emailField, 0, 5);
        form.add(dobLabel, 0, 6);
        form.add(dobInputBox, 0, 7);

        // Cột 1 - ĐÃ SỬA VỊ TRÍ HÀNG CHO CÁC THÀNH PHẦN PHÍA DƯỚI GENDER
        form.add(phoneLabel, 1, 0);
        form.add(phoneField, 1, 1);
        form.add(roleLabel, 1, 2);
        form.add(roleComboBox, 1, 3);

        // Vị trí mới cho Giới tính
        form.add(genderLabel, 1, 4); // Hàng 4, cột 1
        form.add(genderComboBox, 1, 5); // Hàng 5, cột 1

        // Vị trí mới cho Mật khẩu (đẩy xuống 2 hàng so với code cũ)
        form.add(passLabel, 1, 6); // Hàng 6, cột 1
        form.add(passwordField, 1, 7); // Hàng 7, cột 1

        // Vị trí mới cho Xác nhận mật khẩu (đẩy xuống 2 hàng so với code cũ)
        form.add(confirmPassLabel, 1, 8); // Hàng 8, cột 1
        form.add(confirmPasswordField, 1, 9); // Hàng 9, cột 1

        // Row span toàn bộ chiều rộng form (điều chỉnh số hàng bắt đầu)
        form.add(termsCheckBox, 0, 10, 2, 1); // Bắt đầu từ hàng 10
        form.add(termsLink, 0, 11, 2, 1);   // Bắt đầu từ hàng 11
        form.add(registerBtn, 0, 12, 2, 1);  // Bắt đầu từ hàng 12


        // Cài đặt chiều rộng cột (giữ nguyên)
        ColumnConstraints column1 = new ColumnConstraints();
        column1.setPercentWidth(50);
        ColumnConstraints column2 = new ColumnConstraints();
        column2.setPercentWidth(50);
        form.getColumnConstraints().addAll(column1, column2);

        // Đã có tài khoản (giữ nguyên)
        HBox loginBox = new HBox();
        loginBox.setAlignment(Pos.CENTER);
        loginBox.setSpacing(5);
        Label loginLabel = new Label("Đã có tài khoản?");
        loginLabel.setStyle("-fx-text-fill: #555;");
        Hyperlink loginLink = new Hyperlink("Đăng nhập ngay");
        loginLink.setStyle("-fx-text-fill: #0091EA; -fx-border-color: transparent;");
        loginLink.setOnAction(e -> returnToLogin());
        loginBox.getChildren().addAll(loginLabel, loginLink);

        card.getChildren().addAll(logoBox, title, form, loginBox);

        return card;
    }


    private boolean isUsernameTaken(String username) {
        RegisterDAO registerDAO = new RegisterDAO(); // Sử dụng DAO
        return registerDAO.isUsernameExists(username);
    }
    private boolean isEmailTaken(String email) {
        RegisterDAO registerDAO = new RegisterDAO(); // Sử dụng DAO
        return registerDAO.isEmailExists(email);
    }
    // Kiểm tra và xác thực đầu vào ngày tháng
    private void validateDateInput() {
        String dateText = dobTextField.getText().trim();
        try {
            if (!dateText.isEmpty()) {
                LocalDate date = LocalDate.parse(dateText, DATE_FORMATTER);
                if (date.isAfter(LocalDate.now())) {
                    dobTextField.setStyle("-fx-background-radius: 5; -fx-border-radius: 5; -fx-border-color: #ff0000; -fx-text-fill: #555;");
                    showTooltip(dobTextField, "Ngày sinh không hợp lệ");
                } else {
                    dobTextField.setStyle("-fx-background-radius: 5; -fx-border-radius: 5; -fx-border-color: #00aa00; -fx-text-fill: #555;");
                    dobPicker.setValue(date);
                }
            }
        } catch (DateTimeParseException e) {
            dobTextField.setStyle("-fx-background-radius: 5; -fx-border-radius: 5; -fx-border-color: #ff0000; -fx-text-fill: #555;");
            showTooltip(dobTextField, "Định dạng ngày không hợp lệ (DD/MM/YYYY)");
        }
    }
    private void applyTheme(javafx.scene.Parent parent, String theme) {
        String backgroundColor = "#f5f5f5"; // Default light background
        String textColor = "#333"; // Default text color
        switch (theme) {
            case "dark":
                backgroundColor = "#2d2d2d";
                textColor = "#fff";
                break;
            case "blue":
                backgroundColor = "#e0ffff";
                textColor = "#00008b";
                break;
            case "purple":
                backgroundColor = "#e6e6ff";
                textColor = "#4b0082";
                break;
            case "green":
                backgroundColor = "#f0fff0";
                textColor = "#006400";
                break;
            case "orange":
                backgroundColor = "#faebd7";
                textColor = "#a0522d";
                break;
            case "red":
                backgroundColor = "#ffe4e1";
                textColor = "#8b0000";
                break;
        }
        parent.setStyle("-fx-background-color: " + backgroundColor + "; -fx-text-fill: " + textColor + ";");
    }
    private void applyCardStyle(String theme, VBox card) {
        String cardColor = "white";
        String textColor = "#555"; // Màu chữ mặc định
        switch (theme) {
            case "dark":
                cardColor = "#333";
                textColor = "white"; // Chuyển chữ sang màu trắng khi theme là dark
                break;
            case "blue":
                cardColor = "#f0ffff";
                break;
            case "purple":
                cardColor = "#f0e6ff";
                break;
            case "green":
                cardColor = "#f5fffa";
                break;
            case "orange":
                cardColor = "#fffaf0";
                break;
            case "red":
                cardColor = "#fff0f5";
                break;
        }
        card.setStyle("-fx-background-color: " + cardColor + "; -fx-background-radius: 10;");
        // Áp dụng màu chữ cho các label trong card
        for (javafx.scene.Node node : card.getChildren()) {
            if (node instanceof Label) {
                ((Label) node).setStyle("-fx-text-fill: " + textColor + ";");
            } else if (node instanceof GridPane) {
                GridPane form = (GridPane) node;
                for (javafx.scene.Node formNode : form.getChildren()) {
                    if (formNode instanceof Label) {
                        ((Label) formNode).setStyle("-fx-text-fill: " + textColor + ";");
                    } else if (formNode instanceof TextField) {
                        ((TextField) formNode).setStyle("-fx-text-fill: " + textColor + ";");
                    } else if (formNode instanceof PasswordField) {
                        ((PasswordField) formNode).setStyle("-fx-text-fill: " + textColor + ";");
                    } else if (formNode instanceof Hyperlink) {
                        ((Hyperlink) formNode).setStyle("-fx-text-fill: " + textColor + ";");
                    } else if (formNode instanceof CheckBox) {
                        ((CheckBox) formNode).setStyle("-fx-text-fill: " + textColor + ";");
                    } else if (formNode instanceof HBox) {
                        for (javafx.scene.Node hboxNode : ((HBox) formNode).getChildren()) {
                            if (hboxNode instanceof Label) {
                                ((Label) hboxNode).setStyle("-fx-text-fill: " + textColor + ";");
                            } else if (hboxNode instanceof TextField) {
                                ((TextField) hboxNode).setStyle("-fx-text-fill: " + textColor + ";");
                            }
                        }
                    }
                }
            } else if (node instanceof CheckBox) {
                ((CheckBox) node).setStyle("-fx-text-fill: " + textColor + ";");
            } else if (node instanceof Hyperlink) {
                ((Hyperlink) node).setStyle("-fx-text-fill: " + textColor + ";");
            } else if (node instanceof HBox) {
                for (javafx.scene.Node hboxNode : ((HBox) node).getChildren()) {
                    if (hboxNode instanceof Label) {
                        ((Label) hboxNode).setStyle("-fx-text-fill: " + textColor + ";");
                    }
                }
            }
        }
    }
    private void styleTextField(TextField textField) {
        textField.setStyle("-fx-background-radius: 5; -fx-border-radius: 5; -fx-border-color: #ddd; -fx-text-fill: #555;");
    }
    private void showTooltip(Control control, String message) {
        Tooltip tooltip = new Tooltip(message);
        tooltip.setStyle("-fx-background-color: #f5f5f5; -fx-text-fill: #d32f2f; -fx-font-weight: bold;");
        Tooltip.install(control, tooltip);
        // Show the tooltip immediately
        tooltip.show(control,
                control.localToScreen(control.getBoundsInLocal()).getMinX(),
                control.localToScreen(control.getBoundsInLocal()).getMaxY());
        // Hide after 3 seconds
        new Thread(() -> {
            try {
                Thread.sleep(3000);
                javafx.application.Platform.runLater(() -> tooltip.hide());
            } catch (InterruptedException e) {
                e.printStackTrace();
            }
        }).start();
    }
    private void handleRegister() {
        // Lấy dữ liệu từ form
        String username = usernameField.getText().trim();
        String password = passwordField.getText();
        String confirmPassword = confirmPasswordField.getText();
        String fullName = fullNameField.getText().trim();
        String email = emailField.getText().trim();
        String phone = phoneField.getText().trim();
        String role = roleComboBox.getValue().toString();
        String selectedGender = genderComboBox.getValue().toString();
        if (selectedGender == null || selectedGender.trim().isEmpty()) {
            selectedGender = null; // Đặt là null nếu không chọn hoặc chọn rỗng
        }
        LocalDate dob;
        try {
            dob = LocalDate.parse(dobTextField.getText(), DATE_FORMATTER);
        } catch (DateTimeParseException e) {
            showAlert(Alert.AlertType.ERROR, "Lỗi đăng ký", "Ngày sinh không hợp lệ (định dạng DD/MM/YYYY).");
            return;
        }
        // Kiểm tra nếu thiếu dữ liệu
        if (username.isEmpty() || password.isEmpty() || confirmPassword.isEmpty()
                || fullName.isEmpty() || email.isEmpty() || phone.isEmpty() || role == null || selectedGender == null) {
            showAlert(Alert.AlertType.WARNING, "Lỗi đăng ký", "Vui lòng điền đầy đủ thông tin.");
            return;
        }
        // Kiểm tra nếu mật khẩu không khớp
        if (!password.equals(confirmPassword)) {
            showAlert(Alert.AlertType.ERROR, "Lỗi đăng ký", "Mật khẩu xác nhận không khớp.");
            return;
        }
        if (!termsCheckBox.isSelected()) {
            showAlert(Alert.AlertType.WARNING, "Lỗi đăng ký", "Bạn phải đồng ý điều khoản sử dụng.");
            return;
        }
        // Kiểm tra tuổi
        int birthYear = dob.getYear();
        int currentYear = Year.now().getValue();
        int age = currentYear - birthYear;
        // Sinh ID độc nhất dựa trên vai trò
        String userId = generateUniqueID(role);
        // Sử dụng DAO để kiểm tra và lưu dữ liệu
        RegisterDAO registerDAO = new RegisterDAO();
        try {
            // Kiểm tra trùng lặp username
            if (registerDAO.isUsernameExists(username)) {
                showAlert(Alert.AlertType.ERROR, "Lỗi đăng ký", "Tên đăng nhập đã tồn tại.");
                return;
            }
            // Kiểm tra trùng lặp email
            if (registerDAO.isEmailExists(email)) {
                showAlert(Alert.AlertType.ERROR, "Lỗi đăng ký", "Email đã được sử dụng.");
                return;
            }
            // Ghi vào cơ sở dữ liệu thông qua DAO
            boolean isRegistered = registerDAO.registerUser(username, password, role, fullName, email, phone, dob, age,selectedGender, userId);
            if (isRegistered) {
                showAlert(Alert.AlertType.INFORMATION, "Đăng ký thành công", "Tài khoản đã được tạo thành công!");
                clearRegisterFields(); // Xóa sạch form sau khi thành công
            } else {
                showAlert(Alert.AlertType.ERROR, "Lỗi đăng ký", "Đăng ký thất bại. Vui lòng thử lại.");
            }
        } catch (Exception e) {
            e.printStackTrace();
            showAlert(Alert.AlertType.ERROR, "Lỗi hệ thống", "Có lỗi xảy ra trong quá trình kết nối với cơ sở dữ liệu.");
        }
    }
    private void clearRegisterFields() {
        usernameField.clear();
        passwordField.clear();
        confirmPasswordField.clear();
        fullNameField.clear();
        emailField.clear();
        phoneField.clear();
        dobTextField.clear();
        roleComboBox.getSelectionModel().clearSelection();
        termsCheckBox.setSelected(false);
    }


    public static boolean isValidEmail(String email) {
        if (email == null || email.isEmpty()) {
            return false;
        }
        return email.matches("[A-Za-z0-9+_.-]+@[A-Za-z0-9.-]+\\.[A-Za-z]{2,}");
    }

    public static boolean isValidPhone(String phone) {
        if (phone == null || phone.isEmpty()) {
            return false;
        }
        return phone.matches("[0-9]+");
    }





    private void showSuccessDialog(String userId) {
        Alert alert = new Alert(Alert.AlertType.INFORMATION);
        alert.setTitle("Đăng ký thành công");
        alert.setHeaderText(null);
        alert.setContentText("Chúc mừng! Bạn đã đăng ký tài khoản thành công.\nID của bạn là: " + userId + "\nVui lòng đăng nhập để sử dụng hệ thống.");
        // Thêm nút đến trang đăng nhập
        ButtonType loginButton = new ButtonType("Đến trang đăng nhập");
        alert.getButtonTypes().setAll(loginButton);
        alert.showAndWait().ifPresent(response -> {
            if (response == loginButton) {
                returnToLogin();
            }
        });
    }
    private void showTermsDialog() {
        Alert alert = new Alert(Alert.AlertType.INFORMATION);
        alert.setTitle("Điều khoản sử dụng");
        alert.setHeaderText("Điều khoản và điều kiện sử dụng hệ thống");
        String terms = "1. Bạn phải cung cấp thông tin chính xác khi đăng ký.\n\n" +
                "2. Bạn chịu trách nhiệm bảo mật tài khoản của mình.\n\n" +
                "3. Bạn không được sử dụng hệ thống cho các mục đích bất hợp pháp.\n\n" +
                "4. Chúng tôi có quyền từ chối dịch vụ nếu bạn vi phạm điều khoản.\n\n" +
                "5. Thông tin cá nhân của bạn sẽ được bảo mật theo chính sách riêng tư.\n\n" +
                "6. Chúng tôi có thể thay đổi điều khoản này mà không cần thông báo trước.";
        TextArea textArea = new TextArea(terms);
        textArea.setEditable(false);
        textArea.setWrapText(true);
        textArea.setPrefHeight(300);
        textArea.setPrefWidth(400);
        alert.getDialogPane().setContent(textArea);
        alert.showAndWait();
    }
    private void returnToLogin() {
        primaryStage.close();
        Stage loginStage = new Stage();
        LoginUI loginUI = new LoginUI(loginStage);
        loginUI.setControllers(mainController, navigationController);
    }
    public void setControllers(MainController mainController, NavigationController navigationController) {
        this.mainController = mainController;
        this.navigationController = navigationController;
    }
    public static void show(Stage primaryStage) {
        new RegisterUI(primaryStage);
    }
    private void showAlert(Alert.AlertType alertType, String title, String message) {
        Alert alert = new Alert(alertType);          // Dynamically set the Alert type
        alert.setTitle(title);                       // Set the title of the Alert
        alert.setHeaderText(null);                   // Keep the header empty
        alert.setContentText(message);               // Set the body content of the alert
        alert.showAndWait();                         // Wait until user responds
    }
}<|MERGE_RESOLUTION|>--- conflicted
+++ resolved
@@ -45,13 +45,6 @@
     private MainController mainController;
     private ComboBox genderComboBox;
     private String currentTheme = "light"; // Mặc định là theme sáng
-
-<<<<<<< HEAD
-=======
-    // File path for storing user accounts
-    private String ACCOUNTS_FILE;
-    private final static String FILE_PATH = "C:\\Users\\tiend\\IdeaProjects\\CS3332";
->>>>>>> 63a296eb
     // Định dạng ngày tháng
     private final static DateTimeFormatter DATE_FORMATTER = DateTimeFormatter.ofPattern("dd/MM/yyyy");
     public RegisterUI(Stage primaryStage) {
@@ -64,27 +57,6 @@
         Preferences prefs = Preferences.userNodeForPackage(LoginUI.class);
         currentTheme = prefs.get("theme", "light");
     }
-<<<<<<< HEAD
-=======
-    // Create accounts file if it doesn't exist
-    private void createAccountsFileIfNotExists(String username) {
-        ACCOUNTS_FILE = username + ".txt";
-        File file = new File(FILE_PATH, ACCOUNTS_FILE);
-        if (!file.exists()) {
-            try {
-                // Tạo thư mục nếu chưa tồn tại
-                File directory = new File(FILE_PATH);
-                if (!directory.exists()) {
-                    directory.mkdirs();
-                }
-                file.createNewFile();
-                System.out.println("Created new accounts file: " + ACCOUNTS_FILE);
-            } catch (IOException e) {
-                System.err.println("Error creating accounts file: " + e.getMessage());
-            }
-        }
-    }
->>>>>>> 63a296eb
     // Tạo ID ngẫu nhiên 6 chữ số dựa trên vai trò
     private String generateUniqueID(String role) {
         // Xác định số đầu tiên dựa trên vai trò
