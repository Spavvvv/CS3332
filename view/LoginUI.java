--- conflicted
+++ resolved
@@ -499,11 +499,7 @@
 
 
             // Liên kết UI với các controller
-<<<<<<< HEAD
             ui.setControllers(mainController1, navigationController1, notificationService);
-=======
-            ui.setControllers(mainController, navigationController);
->>>>>>> c5ff482b
 
             // Truyền thông tin người dùng vào controller
             mainController.setCurrentUser(user);
