--- conflicted
+++ resolved
@@ -95,7 +95,6 @@
         }
     }
 
-<<<<<<< HEAD
     private void loadDummyData() {
         Parent parent1 = new Parent("P001", "Phụ huynh Trần", "Nữ", "0900000001", "1980-01-01", "parent.tran@example.com", "Mẹ");
         Parent parent2 = new Parent("P002", "Phụ huynh Ngô", "Nam", "0900000002", "1975-05-10", "parent.ngo@example.com", "Cha");
@@ -109,10 +108,7 @@
 //                new StudentAttendanceData(2, student2, true, 5, 8.5, 5, "Tích cực", 10),
 //                new StudentAttendanceData(3, student3, false, 1, 0.0, 2, "", 6)
 //        );
-=======
-    /**
-     * Được gọi bởi Controller để cập nhật ComboBox chọn buổi học.
-     */
+
     public void setAvailableSessions(ObservableList<Integer> availableSessions, Integer currentSessionToSelect) {
         System.out.println("View: setAvailableSessions called. Sessions: " + availableSessions + ", CurrentToSelect: " + currentSessionToSelect);
         if (sessionSelector == null) {
@@ -134,7 +130,6 @@
                 sessionSelector.setValue(null);
             }
         }
->>>>>>> 5891f3ae
     }
 
 
