--- conflicted
+++ resolved
@@ -47,7 +47,6 @@
      * Initializes and wires the DAO dependencies.
      */
     private DaoManager() {
-<<<<<<< HEAD
         // Create instances of all DAOs
         try {
             // Existing DAO instances
@@ -85,60 +84,6 @@
         studentDAO.setCourseDAO(courseDAO);
 
         parentDAO.setStudentDAO(studentDAO);
-
-=======
-        // 1. Create instances of all DAOs
-        studentDAO = new StudentDAO();
-        parentDAO = new ParentDAO();
-        courseDAO = new CourseDAO();
-        attendanceDAO = new AttendanceDAO();
-        teacherDAO = new TeacherDAO();
-        absenceRecordDAO = new AbsenceRecordDAO();
-        classSessionDAO = new ClassSessionDAO();
-        dashboardDAO = new DashboardDAO();
-        classroomDAO = new ClassroomDAO();
-        detailsDAO = new DetailsDAO();
-        holidayDAO = new HolidayDAO();
-        reportDAO = new ReportDAO();
-        roomScheduleDAO = new RoomScheduleDAO();
-        scheduleDAO = new ScheduleDAO();
-        studentScheduleDAO = new StudentScheduleDAO();
-        teachingStatisticsDAO = new TeachingStatisticsDAO();
-        teacherMonthlyStatisticsDAO = new TeacherMonthlyStatisticsDAO();
-        teacherQuarterlyStatisticsDAO = new TeacherQuarterlyStatisticsDAO();
-        teacherYearlyStatisticsDAO = new TeacherYearlyStatisticsDAO(); // Instantiate TeacherYearlyStatisticsDAO
-        // Instantiate other DAOs here
-
-        // 2. Wire the dependencies using setter methods
-        // Check the dependencies required by each DAO and set them here.
-
-        // Setters in StudentDAO (Example dependencies)
-        studentDAO.setCourseDAO(courseDAO); // If StudentDAO needs CourseDAO (e.g., to list courses student is in)
-        // studentDAO.setAttendanceDAO(attendanceDAO); // If StudentDAO needs AttendanceDAO
-        // studentDAO.setAbsenceRecordDAO(absenceRecordDAO); // If StudentDAO needs AbsenceRecordDAO
-        //studentDAO.setClassSessionDAO(classSessionDAO); // If StudentDAO needs ClassSessionDAO
-        // studentDAO.setDashboardDAO(dashboardDAO); // If StudentDAO needs DashboardDAO (unlikely)
-        // studentDAO.setClassroomDAO(classroomDAO); // If StudentDAO needs ClassroomDAO (e.g., to find student's assigned classroom)
-        // studentDAO.setDetailsDAO(detailsDAO); // If StudentDAO needs DetailsDAO (e.g., to get student's grades/details)
-        //studentDAO.setScheduleDAO(scheduleDAO); // If StudentDAO needs ScheduleDAO (e.g., to get student's full schedule)
-        //studentDAO.setStudentScheduleDAO(studentScheduleDAO); // If StudentDAO specifically needs StudentScheduleDAO
-
-
-        // Setters in ParentDAO (Example dependencies)
-        parentDAO.setStudentDAO(studentDAO); // If ParentDAO needs StudentDAO (e.g., to list parent's children)
-        // parentDAO.setAttendanceDAO(attendanceDAO); // If ParentDAO needs AttendanceDAO
-        // parentDAO.setCourseDAO(courseDAO); // If ParentDAO needs CourseDAO
-        // parentDAO.setAbsenceRecordDAO(absenceRecordDAO); // If ParentDAO needs AbsenceRecordDAO
-        // parentDAO.setClassSessionDAO(classSessionDAO); // If ParentDAO needs ClassSessionDAO
-        // parentDAO.setDashboardDAO(dashboardDAO); // If ParentDAO needs DashboardDAO (unlikely)
-        // parentDAO.setClassroomDAO(classroomDAO); // If ParentDAO needs ClassroomDAO (unlikely)
-        // parentDAO.setDetailsDAO(detailsDAO); // If ParentDAO needs DetailsDAO (e.g., to see children's grades/details)
-        // parentDAO.setScheduleDAO(scheduleDAO); // If ParentDAO needs ScheduleDAO (unlikely)
-        //parentDAO.setStudentScheduleDAO(studentScheduleDAO); // If ParentDAO needs StudentScheduleDAO
-
-
-        // Setters in CourseDAO
->>>>>>> 5aed6e73
         courseDAO.setStudentDAO(studentDAO);
         courseDAO.setTeacherDAO(teacherDAO);
 
